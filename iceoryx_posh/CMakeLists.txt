--- conflicted
+++ resolved
@@ -66,7 +66,6 @@
     source/popo/sender_port.cpp
     source/popo/sender_port_data.cpp
     source/popo/receiver_handler.cpp
-<<<<<<< HEAD
     source/popo/ports/interface_port.cpp
     source/popo/ports/interface_port_data.cpp
     source/popo/ports/application_port.cpp
@@ -75,8 +74,6 @@
     source/popo/ports/base_port.cpp
     source/popo/ports/publisher_port_user.cpp
     source/popo/ports/publisher_port_roudi.cpp    
-=======
->>>>>>> e0625838
     source/popo/building_blocks/chunk_queue_pusher.cpp
     source/popo/building_blocks/chunk_queue_popper.cpp    
     source/popo/building_blocks/chunk_receiver.cpp      
