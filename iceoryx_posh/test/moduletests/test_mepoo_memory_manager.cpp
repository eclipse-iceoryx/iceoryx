// Copyright (c) 2019 - 2020 by Robert Bosch GmbH. All rights reserved.
// Copyright (c) 2020 - 2021 by Apex.AI Inc. All rights reserved.
//
// Licensed under the Apache License, Version 2.0 (the "License");
// you may not use this file except in compliance with the License.
// You may obtain a copy of the License at
//
//     http://www.apache.org/licenses/LICENSE-2.0
//
// Unless required by applicable law or agreed to in writing, software
// distributed under the License is distributed on an "AS IS" BASIS,
// WITHOUT WARRANTIES OR CONDITIONS OF ANY KIND, either express or implied.
// See the License for the specific language governing permissions and
// limitations under the License.
//
// SPDX-License-Identifier: Apache-2.0

#include "iceoryx_posh/internal/mepoo/memory_manager.hpp"
#include "iceoryx_posh/mepoo/mepoo_config.hpp"
#include "iceoryx_utils/internal/posix_wrapper/shared_memory_object/allocator.hpp"
#include "test.hpp"

namespace
{
using namespace ::testing;

using iox::mepoo::ChunkHeader;
using iox::mepoo::ChunkSettings;
using PayloadOffset_t = iox::mepoo::ChunkHeader::PayloadOffset_t;

class MemoryManager_test : public Test
{
  public:
    void SetUp() override
    {
        rawMemory = malloc(rawMemorySize);
        allocator = new iox::posix::Allocator(rawMemory, rawMemorySize);
        sut = new iox::mepoo::MemoryManager();
    };
    void TearDown() override
    {
        delete sut;
        delete allocator;
        free(rawMemory);
    };

    iox::posix::Allocator* allocator;
    void* rawMemory;
    size_t rawMemorySize = 1000000;

    iox::mepoo::MemoryManager* sut;
    iox::mepoo::MePooConfig mempoolconf;

    const iox::mepoo::ChunkSettings chunkSettings_32{
        iox::mepoo::ChunkSettings::create(32U, iox::CHUNK_DEFAULT_PAYLOAD_ALIGNMENT).value()};
    const iox::mepoo::ChunkSettings chunkSettings_64{
        iox::mepoo::ChunkSettings::create(64U, iox::CHUNK_DEFAULT_PAYLOAD_ALIGNMENT).value()};
    const iox::mepoo::ChunkSettings chunkSettings_128{
        iox::mepoo::ChunkSettings::create(128U, iox::CHUNK_DEFAULT_PAYLOAD_ALIGNMENT).value()};
    const iox::mepoo::ChunkSettings chunkSettings_256{
        iox::mepoo::ChunkSettings::create(256, iox::CHUNK_DEFAULT_PAYLOAD_ALIGNMENT).value()};
};


TEST_F(MemoryManager_test, addMemPoolWrongOrderAtLastElement)
{
    mempoolconf.addMemPool({32, 10});
    mempoolconf.addMemPool({128, 10});
    mempoolconf.addMemPool({256, 10});
    mempoolconf.addMemPool({64, 10});

    EXPECT_DEATH({ sut->configureMemoryManager(mempoolconf, *allocator, *allocator); }, ".*");
}

TEST_F(MemoryManager_test, wrongcallConfigureMemoryManager)
{
    mempoolconf.addMemPool({32, 10});
    sut->configureMemoryManager(mempoolconf, *allocator, *allocator);
    EXPECT_THAT(sut->getNumberOfMemPools(), Eq(1U));
    EXPECT_DEATH({ sut->configureMemoryManager(mempoolconf, *allocator, *allocator); }, ".*");
}

TEST_F(MemoryManager_test, getNumberOfMemPools)
{
    EXPECT_THAT(sut->getNumberOfMemPools(), Eq(0U));
    mempoolconf.addMemPool({32, 10});
    mempoolconf.addMemPool({64, 10});
    mempoolconf.addMemPool({128, 10});
    sut->configureMemoryManager(mempoolconf, *allocator, *allocator);
    EXPECT_THAT(sut->getNumberOfMemPools(), Eq(3U));
}

TEST_F(MemoryManager_test, getChunkWithNoMemPool)
{
    iox::cxx::optional<iox::Error> detectedError;
    auto errorHandlerGuard = iox::ErrorHandler::SetTemporaryErrorHandler(
        [&detectedError](const iox::Error error, const std::function<void()>, const iox::ErrorLevel errorLevel) {
            detectedError.emplace(error);
            EXPECT_THAT(errorLevel, Eq(iox::ErrorLevel::SEVERE));
        });

    constexpr uint32_t PAYLOAD_SIZE{15U};
    auto chunkSettingsResult = ChunkSettings::create(PAYLOAD_SIZE, iox::CHUNK_DEFAULT_PAYLOAD_ALIGNMENT);
    ASSERT_FALSE(chunkSettingsResult.has_error());
    auto& chunkSettings = chunkSettingsResult.value();

    auto bla = sut->getChunk(chunkSettings);
    EXPECT_THAT(bla, Eq(false));

    ASSERT_THAT(detectedError.has_value(), Eq(true));
    EXPECT_THAT(detectedError.value(), Eq(iox::Error::kMEPOO__MEMPOOL_GETCHUNK_CHUNK_WITHOUT_MEMPOOL));
}

TEST_F(MemoryManager_test, getTooLargeChunk)
{
    mempoolconf.addMemPool({32, 10});
    mempoolconf.addMemPool({64, 10});
    mempoolconf.addMemPool({128, 10});
    sut->configureMemoryManager(mempoolconf, *allocator, *allocator);

    iox::cxx::optional<iox::Error> detectedError;
    auto errorHandlerGuard = iox::ErrorHandler::SetTemporaryErrorHandler(
        [&detectedError](const iox::Error error, const std::function<void()>, const iox::ErrorLevel errorLevel) {
            detectedError.emplace(error);
            EXPECT_THAT(errorLevel, Eq(iox::ErrorLevel::SEVERE));
        });

    constexpr uint32_t PAYLOAD_SIZE{200U};
    auto chunkSettingsResult = ChunkSettings::create(PAYLOAD_SIZE, iox::CHUNK_DEFAULT_PAYLOAD_ALIGNMENT);
    ASSERT_FALSE(chunkSettingsResult.has_error());
    auto& chunkSettings = chunkSettingsResult.value();

    auto bla = sut->getChunk(chunkSettings);
    EXPECT_THAT(bla, Eq(false));

    ASSERT_THAT(detectedError.has_value(), Eq(true));
    EXPECT_THAT(detectedError.value(), Eq(iox::Error::kMEPOO__MEMPOOL_GETCHUNK_CHUNK_IS_TOO_LARGE));
}

TEST_F(MemoryManager_test, getChunkSingleMemPoolSingleChunk)
{
    mempoolconf.addMemPool({128, 10});
<<<<<<< HEAD
    sut->configureMemoryManager(mempoolconf, *allocator, *allocator);
    auto bla = sut->getChunk(50, PAYLOAD_ALIGNMENT, CUSTOM_HEADER_SIZE, CUSTOM_HEADER_ALIGNMENT);
=======
    sut->configureMemoryManager(mempoolconf, allocator, allocator);

    constexpr uint32_t PAYLOAD_SIZE{50U};
    auto chunkSettingsResult = ChunkSettings::create(PAYLOAD_SIZE, iox::CHUNK_DEFAULT_PAYLOAD_ALIGNMENT);
    ASSERT_FALSE(chunkSettingsResult.has_error());
    auto& chunkSettings = chunkSettingsResult.value();

    auto bla = sut->getChunk(chunkSettings);
>>>>>>> 4c2ee435
    EXPECT_THAT(bla, Eq(true));
}

TEST_F(MemoryManager_test, getChunkSingleMemPoolAllChunks)
{
    constexpr uint32_t ChunkCount{100};

    mempoolconf.addMemPool({128, ChunkCount});
    sut->configureMemoryManager(mempoolconf, *allocator, *allocator);

    constexpr uint32_t PAYLOAD_SIZE{50U};
    auto chunkSettingsResult = ChunkSettings::create(PAYLOAD_SIZE, iox::CHUNK_DEFAULT_PAYLOAD_ALIGNMENT);
    ASSERT_FALSE(chunkSettingsResult.has_error());
    auto& chunkSettings = chunkSettingsResult.value();

    std::vector<iox::mepoo::SharedChunk> chunkStore;
    for (size_t i = 0; i < ChunkCount; i++)
    {
        chunkStore.push_back(sut->getChunk(chunkSettings));
        EXPECT_THAT(chunkStore.back(), Eq(true));
    }

    EXPECT_THAT(sut->getMemPoolInfo(0).m_usedChunks, Eq(ChunkCount));
}

TEST_F(MemoryManager_test, getChunkSingleMemPoolToMuchChunks)
{
    constexpr uint32_t ChunkCount{100U};

<<<<<<< HEAD
    mempoolconf.addMemPool({128, ChunkCount});
    sut->configureMemoryManager(mempoolconf, *allocator, *allocator);
=======
    mempoolconf.addMemPool({128U, ChunkCount});
    sut->configureMemoryManager(mempoolconf, allocator, allocator);
>>>>>>> 4c2ee435

    std::vector<iox::mepoo::SharedChunk> chunkStore;
    for (size_t i = 0; i < ChunkCount; i++)
    {
        chunkStore.push_back(sut->getChunk(chunkSettings_128));
        EXPECT_THAT(chunkStore.back(), Eq(true));
    }
    EXPECT_THAT(sut->getChunk(chunkSettings_128), Eq(false));
}


TEST_F(MemoryManager_test, freeChunkSingleMemPoolFullToEmptyToFull)
{
    constexpr uint32_t ChunkCount{100};

    // chunks are freed when they go out of scope
    {
        std::vector<iox::mepoo::SharedChunk> chunkStore;
        mempoolconf.addMemPool({128, ChunkCount});
        sut->configureMemoryManager(mempoolconf, *allocator, *allocator);
        for (size_t i = 0; i < ChunkCount; i++)
        {
            chunkStore.push_back(sut->getChunk(chunkSettings_128));
            EXPECT_THAT(chunkStore.back(), Eq(true));
        }

        EXPECT_THAT(sut->getMemPoolInfo(0).m_usedChunks, Eq(ChunkCount));
    }

    EXPECT_THAT(sut->getMemPoolInfo(0).m_usedChunks, Eq(0U));

    std::vector<iox::mepoo::SharedChunk> chunkStore;
    for (size_t i = 0; i < ChunkCount; i++)
    {
        chunkStore.push_back(sut->getChunk(chunkSettings_128));
        EXPECT_THAT(chunkStore.back(), Eq(true));
    }

    EXPECT_THAT(sut->getMemPoolInfo(0).m_usedChunks, Eq(ChunkCount));
}

TEST_F(MemoryManager_test, getChunkMultiMemPoolSingleChunk)
{
    mempoolconf.addMemPool({32, 10});
    mempoolconf.addMemPool({64, 10});
    mempoolconf.addMemPool({128, 10});
    mempoolconf.addMemPool({256, 10});

    sut->configureMemoryManager(mempoolconf, *allocator, *allocator);

    auto bla = sut->getChunk(chunkSettings_32);
    EXPECT_THAT(bla, Eq(true));

    bla = sut->getChunk(chunkSettings_64);
    EXPECT_THAT(bla, Eq(true));

    bla = sut->getChunk(chunkSettings_128);
    EXPECT_THAT(bla, Eq(true));

    bla = sut->getChunk(chunkSettings_256);
    EXPECT_THAT(bla, Eq(true));
}

TEST_F(MemoryManager_test, getChunkMultiMemPoolAllChunks)
{
    constexpr uint32_t ChunkCount{100};

    mempoolconf.addMemPool({32, ChunkCount});
    mempoolconf.addMemPool({64, ChunkCount});
    mempoolconf.addMemPool({128, ChunkCount});
    mempoolconf.addMemPool({256, ChunkCount});
    sut->configureMemoryManager(mempoolconf, *allocator, *allocator);

    std::vector<iox::mepoo::SharedChunk> chunkStore;
    for (size_t i = 0; i < ChunkCount; i++)
    {
        chunkStore.push_back(sut->getChunk(chunkSettings_32));
        EXPECT_THAT(chunkStore.back(), Eq(true));

        chunkStore.push_back(sut->getChunk(chunkSettings_64));
        EXPECT_THAT(chunkStore.back(), Eq(true));

        chunkStore.push_back(sut->getChunk(chunkSettings_128));
        EXPECT_THAT(chunkStore.back(), Eq(true));

        chunkStore.push_back(sut->getChunk(chunkSettings_256));
        EXPECT_THAT(chunkStore.back(), Eq(true));
    }

    EXPECT_THAT(sut->getMemPoolInfo(0).m_usedChunks, Eq(ChunkCount));
    EXPECT_THAT(sut->getMemPoolInfo(1).m_usedChunks, Eq(ChunkCount));
    EXPECT_THAT(sut->getMemPoolInfo(2).m_usedChunks, Eq(ChunkCount));
    EXPECT_THAT(sut->getMemPoolInfo(3).m_usedChunks, Eq(ChunkCount));
}

TEST_F(MemoryManager_test, getChunkMultiMemPoolTooMuchChunks)
{
    constexpr uint32_t ChunkCount{100};

    mempoolconf.addMemPool({32, ChunkCount});
    mempoolconf.addMemPool({64, ChunkCount});
    mempoolconf.addMemPool({128, ChunkCount});
    mempoolconf.addMemPool({256, ChunkCount});
    sut->configureMemoryManager(mempoolconf, *allocator, *allocator);

    std::vector<iox::mepoo::SharedChunk> chunkStore;
    for (size_t i = 0; i < ChunkCount; i++)
    {
        chunkStore.push_back(sut->getChunk(chunkSettings_32));
        chunkStore.push_back(sut->getChunk(chunkSettings_64));
        chunkStore.push_back(sut->getChunk(chunkSettings_128));
        chunkStore.push_back(sut->getChunk(chunkSettings_256));
    }

    EXPECT_THAT(sut->getChunk(chunkSettings_32), Eq(false));
    EXPECT_THAT(sut->getChunk(chunkSettings_64), Eq(false));
    EXPECT_THAT(sut->getChunk(chunkSettings_128), Eq(false));
    EXPECT_THAT(sut->getChunk(chunkSettings_256), Eq(false));
}

TEST_F(MemoryManager_test, emptyMemPoolDoesNotResultInAcquiringChunksFromOtherMemPools)
{
    constexpr uint32_t ChunkCount{100};

    mempoolconf.addMemPool({32, ChunkCount});
    mempoolconf.addMemPool({64, ChunkCount});
    mempoolconf.addMemPool({128, ChunkCount});
    mempoolconf.addMemPool({256, ChunkCount});
    sut->configureMemoryManager(mempoolconf, *allocator, *allocator);

    std::vector<iox::mepoo::SharedChunk> chunkStore;
    for (size_t i = 0; i < ChunkCount; i++)
    {
        chunkStore.push_back(sut->getChunk(chunkSettings_64));
    }

    EXPECT_THAT(sut->getChunk(chunkSettings_64), Eq(false));

    EXPECT_THAT(sut->getMemPoolInfo(0).m_usedChunks, Eq(0U));
    EXPECT_THAT(sut->getMemPoolInfo(1).m_usedChunks, Eq(ChunkCount));
    EXPECT_THAT(sut->getMemPoolInfo(2).m_usedChunks, Eq(0U));
    EXPECT_THAT(sut->getMemPoolInfo(3).m_usedChunks, Eq(0U));
}

TEST_F(MemoryManager_test, freeChunkMultiMemPoolFullToEmptyToFull)
{
    constexpr uint32_t ChunkCount{100};

    // chunks are freed when they go out of scope
    {
        std::vector<iox::mepoo::SharedChunk> chunkStore;

        mempoolconf.addMemPool({32, ChunkCount});
        mempoolconf.addMemPool({64, ChunkCount});
        mempoolconf.addMemPool({128, ChunkCount});
        mempoolconf.addMemPool({256, ChunkCount});
        sut->configureMemoryManager(mempoolconf, *allocator, *allocator);

        for (size_t i = 0; i < ChunkCount; i++)
        {
            chunkStore.push_back(sut->getChunk(chunkSettings_32));
            chunkStore.push_back(sut->getChunk(chunkSettings_64));
            chunkStore.push_back(sut->getChunk(chunkSettings_128));
            chunkStore.push_back(sut->getChunk(chunkSettings_256));
        }

        EXPECT_THAT(sut->getMemPoolInfo(0).m_usedChunks, Eq(ChunkCount));
        EXPECT_THAT(sut->getMemPoolInfo(1).m_usedChunks, Eq(ChunkCount));
        EXPECT_THAT(sut->getMemPoolInfo(2).m_usedChunks, Eq(ChunkCount));
        EXPECT_THAT(sut->getMemPoolInfo(3).m_usedChunks, Eq(ChunkCount));
    }

    EXPECT_THAT(sut->getMemPoolInfo(0).m_usedChunks, Eq(0U));
    EXPECT_THAT(sut->getMemPoolInfo(1).m_usedChunks, Eq(0U));
    EXPECT_THAT(sut->getMemPoolInfo(2).m_usedChunks, Eq(0U));
    EXPECT_THAT(sut->getMemPoolInfo(3).m_usedChunks, Eq(0U));

    std::vector<iox::mepoo::SharedChunk> chunkStore;
    for (size_t i = 0; i < ChunkCount; i++)
    {
        chunkStore.push_back(sut->getChunk(chunkSettings_32));
        EXPECT_THAT(chunkStore.back(), Eq(true));

        chunkStore.push_back(sut->getChunk(chunkSettings_64));
        EXPECT_THAT(chunkStore.back(), Eq(true));

        chunkStore.push_back(sut->getChunk(chunkSettings_128));
        EXPECT_THAT(chunkStore.back(), Eq(true));

        chunkStore.push_back(sut->getChunk(chunkSettings_256));
        EXPECT_THAT(chunkStore.back(), Eq(true));
    }

    EXPECT_THAT(sut->getMemPoolInfo(0).m_usedChunks, Eq(ChunkCount));
    EXPECT_THAT(sut->getMemPoolInfo(1).m_usedChunks, Eq(ChunkCount));
    EXPECT_THAT(sut->getMemPoolInfo(2).m_usedChunks, Eq(ChunkCount));
    EXPECT_THAT(sut->getMemPoolInfo(3).m_usedChunks, Eq(ChunkCount));
}

TEST_F(MemoryManager_test, getChunkWithPayloadSizeZeroShouldNotFail)
{
    constexpr uint32_t PAYLOAD_SIZE{0U};
    auto chunkSettingsResult = ChunkSettings::create(PAYLOAD_SIZE, iox::CHUNK_DEFAULT_PAYLOAD_ALIGNMENT);
    ASSERT_FALSE(chunkSettingsResult.has_error());
    auto& chunkSettings = chunkSettingsResult.value();

    mempoolconf.addMemPool({32, 10});
<<<<<<< HEAD
    sut->configureMemoryManager(mempoolconf, *allocator, *allocator);
    EXPECT_THAT(sut->getChunk(0U, PAYLOAD_ALIGNMENT, CUSTOM_HEADER_SIZE, CUSTOM_HEADER_ALIGNMENT), Eq(true));
=======
    sut->configureMemoryManager(mempoolconf, allocator, allocator);
    EXPECT_THAT(sut->getChunk(chunkSettings), Eq(true));
>>>>>>> 4c2ee435
}

TEST_F(MemoryManager_test, addMemPoolWithChunkCountZeroShouldFail)
{
    mempoolconf.addMemPool({32, 0});
    EXPECT_DEATH({ sut->configureMemoryManager(mempoolconf, *allocator, *allocator); }, ".*");
}

} // namespace<|MERGE_RESOLUTION|>--- conflicted
+++ resolved
@@ -140,11 +140,7 @@
 TEST_F(MemoryManager_test, getChunkSingleMemPoolSingleChunk)
 {
     mempoolconf.addMemPool({128, 10});
-<<<<<<< HEAD
-    sut->configureMemoryManager(mempoolconf, *allocator, *allocator);
-    auto bla = sut->getChunk(50, PAYLOAD_ALIGNMENT, CUSTOM_HEADER_SIZE, CUSTOM_HEADER_ALIGNMENT);
-=======
-    sut->configureMemoryManager(mempoolconf, allocator, allocator);
+    sut->configureMemoryManager(mempoolconf, *allocator, *allocator);
 
     constexpr uint32_t PAYLOAD_SIZE{50U};
     auto chunkSettingsResult = ChunkSettings::create(PAYLOAD_SIZE, iox::CHUNK_DEFAULT_PAYLOAD_ALIGNMENT);
@@ -152,7 +148,6 @@
     auto& chunkSettings = chunkSettingsResult.value();
 
     auto bla = sut->getChunk(chunkSettings);
->>>>>>> 4c2ee435
     EXPECT_THAT(bla, Eq(true));
 }
 
@@ -182,13 +177,8 @@
 {
     constexpr uint32_t ChunkCount{100U};
 
-<<<<<<< HEAD
-    mempoolconf.addMemPool({128, ChunkCount});
-    sut->configureMemoryManager(mempoolconf, *allocator, *allocator);
-=======
     mempoolconf.addMemPool({128U, ChunkCount});
-    sut->configureMemoryManager(mempoolconf, allocator, allocator);
->>>>>>> 4c2ee435
+    sut->configureMemoryManager(mempoolconf, *allocator, *allocator);
 
     std::vector<iox::mepoo::SharedChunk> chunkStore;
     for (size_t i = 0; i < ChunkCount; i++)
@@ -396,13 +386,8 @@
     auto& chunkSettings = chunkSettingsResult.value();
 
     mempoolconf.addMemPool({32, 10});
-<<<<<<< HEAD
-    sut->configureMemoryManager(mempoolconf, *allocator, *allocator);
-    EXPECT_THAT(sut->getChunk(0U, PAYLOAD_ALIGNMENT, CUSTOM_HEADER_SIZE, CUSTOM_HEADER_ALIGNMENT), Eq(true));
-=======
-    sut->configureMemoryManager(mempoolconf, allocator, allocator);
+    sut->configureMemoryManager(mempoolconf, *allocator, *allocator);
     EXPECT_THAT(sut->getChunk(chunkSettings), Eq(true));
->>>>>>> 4c2ee435
 }
 
 TEST_F(MemoryManager_test, addMemPoolWithChunkCountZeroShouldFail)
