// Copyright (c) 2020 by Robert Bosch GmbH, Apex.AI Inc. All rights reserved.
//
// Licensed under the Apache License, Version 2.0 (the "License");
// you may not use this file except in compliance with the License.
// You may obtain a copy of the License at
//
//     http://www.apache.org/licenses/LICENSE-2.0
//
// Unless required by applicable law or agreed to in writing, software
// distributed under the License is distributed on an "AS IS" BASIS,
// WITHOUT WARRANTIES OR CONDITIONS OF ANY KIND, either express or implied.
// See the License for the specific language governing permissions and
// limitations under the License.
#include "iceoryx_posh/internal/roudi_environment/roudi_environment.hpp"
#include "iceoryx_posh/runtime/posh_runtime.hpp"
#include "test.hpp"
#include "testutils/timing_test.hpp"

#include <type_traits>

using namespace ::testing;
using namespace iox::runtime;
using iox::roudi::RouDiEnvironment;

class PoshRuntimeTestAccess : public PoshRuntime
{
  public:
    using PoshRuntime::factory_t;
    using PoshRuntime::setRuntimeFactory;

    PoshRuntimeTestAccess(iox::cxx::optional<const iox::ProcessName_t*> s)
        : PoshRuntime(s)
    {
    }

    static PoshRuntimeTestAccess*& getTestRuntime()
    {
        static PoshRuntimeTestAccess* testRuntime = nullptr;
        return testRuntime;
    }
};

namespace
{
bool callbackWasCalled = false;
PoshRuntime& testFactory(iox::cxx::optional<const iox::ProcessName_t*>)
{
    callbackWasCalled = true;
    return *PoshRuntimeTestAccess::getTestRuntime();
}
} // namespace

class PoshRuntime_test : public Test
{
  public:
    PoshRuntime_test()
    {
    }

    virtual ~PoshRuntime_test()
    {
    }

    virtual void SetUp()
    {
        callbackWasCalled = false;
        internal::CaptureStdout();
    };

    virtual void TearDown()
    {
        std::string output = internal::GetCapturedStdout();
        if (Test::HasFailure())
        {
            std::cout << output << std::endl;
        }
    };

    void InterOpWait()
    {
        std::this_thread::sleep_for(std::chrono::milliseconds(200));
    }

    const iox::ProcessName_t m_runtimeName{"/publisher"};
    RouDiEnvironment m_roudiEnv{iox::RouDiConfig_t().setDefaults()};
    PoshRuntime* m_runtime{&iox::runtime::PoshRuntime::initRuntime(m_runtimeName)};
    MqMessage m_sendBuffer;
    MqMessage m_receiveBuffer;
    const iox::NodeName_t m_nodeName{"testNode"};
    const iox::NodeName_t m_invalidNodeName{"invalidNode,"};
    static bool m_errorHandlerCalled;
};

bool PoshRuntime_test::m_errorHandlerCalled{false};


TEST_F(PoshRuntime_test, ValidAppName)
{
    iox::ProcessName_t appName("/valid_name");

    EXPECT_NO_FATAL_FAILURE({ PoshRuntime::initRuntime(appName); });
}

TEST_F(PoshRuntime_test, MaxAppNameLength)
{
    std::string maxValidName(iox::MAX_PROCESS_NAME_LENGTH, 's');
    maxValidName.front() = '/';

    auto& runtime = PoshRuntime::initRuntime(iox::ProcessName_t(iox::cxx::TruncateToCapacity, maxValidName));

    EXPECT_THAT(maxValidName, StrEq(runtime.getInstanceName().c_str()));
}


TEST_F(PoshRuntime_test, NoAppName)
{
    const iox::ProcessName_t invalidAppName("");

    EXPECT_DEATH({ PoshRuntime::initRuntime(invalidAppName); },
                 "Cannot initialize runtime. Application name must not be empty!");
}


TEST_F(PoshRuntime_test, NoLeadingSlashAppName)
{
    const iox::ProcessName_t invalidAppName = "invalidname";

    EXPECT_DEATH(
        { PoshRuntime::initRuntime(invalidAppName); },
        "Cannot initialize runtime. Application name invalidname does not have the required leading slash '/'");
}


// since getInstance is a singleton and test class creates instance of Poshruntime
// when getInstance() is called without parameter, it returns existing instance
// To be able to test this, we don't use the test fixture
TEST(PoshRuntime, AppNameEmpty)
{
    EXPECT_DEATH({ iox::runtime::PoshRuntime::getInstance(); },
                 "Cannot initialize runtime. Application name has not been specified!");
}


TEST_F(PoshRuntime_test, GetInstanceNameIsSuccessful)
{
    const iox::ProcessName_t appname = "/app";

    auto& sut = PoshRuntime::initRuntime(appname);

    EXPECT_EQ(sut.getInstanceName(), appname);
}


TEST_F(PoshRuntime_test, GetMiddlewareApplicationIsSuccessful)
{
    const auto applicationPortData = m_runtime->getMiddlewareApplication();

    ASSERT_NE(nullptr, applicationPortData);
    EXPECT_EQ(m_runtimeName, applicationPortData->m_processName);
    EXPECT_EQ(iox::capro::ServiceDescription(0U, 0U, 0U), applicationPortData->m_serviceDescription);
    EXPECT_EQ(false, applicationPortData->m_toBeDestroyed);
}


TEST_F(PoshRuntime_test, GetMiddlewareApplicationApplicationlistOverflow)
{
    auto applicationlistOverflowDetected{false};
    auto errorHandlerGuard = iox::ErrorHandler::SetTemporaryErrorHandler(
        [&applicationlistOverflowDetected](const iox::Error error, const std::function<void()>, const iox::ErrorLevel) {
            applicationlistOverflowDetected = true;
            EXPECT_THAT(error, Eq(iox::Error::kPORT_POOL__APPLICATIONLIST_OVERFLOW));
        });

    // i = 1 because there is already an active runtime in test fixture class which acquired an application port
    for (auto i = 1U; i < iox::MAX_PROCESS_NUMBER; ++i)
    {
        auto appPort = m_runtime->getMiddlewareApplication();
        ASSERT_NE(nullptr, appPort);
    }

    EXPECT_FALSE(applicationlistOverflowDetected);

    auto appPort = m_runtime->getMiddlewareApplication();

    EXPECT_EQ(nullptr, appPort);
    EXPECT_TRUE(applicationlistOverflowDetected);
}


TEST_F(PoshRuntime_test, GetMiddlewareInterfaceIsSuccessful)
{
    const auto interfacePortData = m_runtime->getMiddlewareInterface(iox::capro::Interfaces::INTERNAL, m_nodeName);

    ASSERT_NE(nullptr, interfacePortData);
    EXPECT_EQ(m_runtimeName, interfacePortData->m_processName);
    EXPECT_EQ(iox::capro::ServiceDescription(0U, 0U, 0U), interfacePortData->m_serviceDescription);
    EXPECT_EQ(false, interfacePortData->m_toBeDestroyed);
    EXPECT_EQ(true, interfacePortData->m_doInitialOfferForward);
}


TEST_F(PoshRuntime_test, GetMiddlewareInterfaceInterfacelistOverflow)
{
    auto interfacelistOverflowDetected{false};
    auto errorHandlerGuard = iox::ErrorHandler::SetTemporaryErrorHandler(
        [&interfacelistOverflowDetected](const iox::Error error, const std::function<void()>, const iox::ErrorLevel) {
            interfacelistOverflowDetected = true;
            EXPECT_THAT(error, Eq(iox::Error::kPORT_POOL__INTERFACELIST_OVERFLOW));
        });

    for (auto i = 0U; i < iox::MAX_INTERFACE_NUMBER; ++i)
    {
        auto interfacePort = m_runtime->getMiddlewareInterface(iox::capro::Interfaces::INTERNAL);
        ASSERT_NE(nullptr, interfacePort);
    }

    EXPECT_FALSE(interfacelistOverflowDetected);

    auto interfacePort = m_runtime->getMiddlewareInterface(iox::capro::Interfaces::INTERNAL);

    EXPECT_EQ(nullptr, interfacePort);
    EXPECT_TRUE(interfacelistOverflowDetected);
}


TEST_F(PoshRuntime_test, SendRequestToRouDiValidMessage)
{
    m_sendBuffer << mqMessageTypeToString(MqMessageType::CREATE_INTERFACE) << m_runtimeName
                 << static_cast<uint32_t>(iox::capro::Interfaces::INTERNAL) << m_nodeName;

    const auto successfullySent = m_runtime->sendRequestToRouDi(m_sendBuffer, m_receiveBuffer);

    EXPECT_TRUE(m_receiveBuffer.isValid());
    EXPECT_TRUE(successfullySent);
}


TEST_F(PoshRuntime_test, SendRequestToRouDiInvalidMessage)
{
    m_sendBuffer << mqMessageTypeToString(MqMessageType::CREATE_INTERFACE) << m_runtimeName
                 << static_cast<uint32_t>(iox::capro::Interfaces::INTERNAL) << m_invalidNodeName;

    const auto successfullySent = m_runtime->sendRequestToRouDi(m_sendBuffer, m_receiveBuffer);

    EXPECT_FALSE(successfullySent);
}

<<<<<<< HEAD
=======
/// @deprecated #25
TEST_F(PoshRuntime_test, GetMiddlewareSenderIsSuccessful)
{
    const auto senderPort = m_runtime->getMiddlewareSender(
        iox::capro::ServiceDescription(99U, 1U, 20U), m_nodeName, iox::runtime::PortConfigInfo(11U, 22U, 33U));

    ASSERT_THAT(senderPort, Ne(nullptr));
    EXPECT_EQ(iox::capro::ServiceDescription(99U, 1U, 20U), senderPort->m_serviceDescription);
    EXPECT_EQ(22U, senderPort->m_memoryInfo.deviceId);
    EXPECT_EQ(33U, senderPort->m_memoryInfo.memoryType);
}

/// @deprecated #25
TEST_F(PoshRuntime_test, GetMiddlewareSenderDefaultArgs)
{
    const auto senderPort = m_runtime->getMiddlewareSender(iox::capro::ServiceDescription(99U, 1U, 20U));

    EXPECT_EQ(0U, senderPort->m_memoryInfo.deviceId);
    EXPECT_EQ(0U, senderPort->m_memoryInfo.memoryType);
}

/// @deprecated #25
TEST_F(PoshRuntime_test, GetMiddlewareSenderSenderlistOverflow)
{
    auto senderlistOverflowDetected{false};

    auto errorHandlerGuard = iox::ErrorHandler::SetTemporaryErrorHandler(
        [&senderlistOverflowDetected](const iox::Error error, const std::function<void()>, const iox::ErrorLevel) {
            if (error == iox::Error::kPORT_POOL__SENDERLIST_OVERFLOW)
            {
                senderlistOverflowDetected = true;
            }
        });

    ///@note 5 sender ports are alloted for internal services of Roudi.
    /// hence getServiceRegistryChangeCounter() is used
    auto serviceCounter = m_runtime->getServiceRegistryChangeCounter();
    auto usedSenderPort = serviceCounter->load();
    for (; usedSenderPort < iox::MAX_PUBLISHERS; ++usedSenderPort)
    {
        auto senderPort = m_runtime->getMiddlewareSender(
            iox::capro::ServiceDescription(usedSenderPort, usedSenderPort + 1U, usedSenderPort + 2U));
        ASSERT_NE(nullptr, senderPort);
    }

    EXPECT_FALSE(senderlistOverflowDetected);

    auto senderPort = m_runtime->getMiddlewareSender(
        iox::capro::ServiceDescription(usedSenderPort, usedSenderPort + 1U, usedSenderPort + 2U));

    EXPECT_EQ(nullptr, senderPort);
    EXPECT_TRUE(senderlistOverflowDetected);
}

/// @deprecated #25
TEST_F(PoshRuntime_test, GetMiddlewareReceiverIsSuccessful)
{
    auto receiverPort = m_runtime->getMiddlewareReceiver(
        iox::capro::ServiceDescription(99U, 1U, 20U), m_nodeName, iox::runtime::PortConfigInfo(11U, 22U, 33U));

    ASSERT_NE(nullptr, receiverPort);
    EXPECT_EQ(iox::capro::ServiceDescription(99U, 1U, 20U), receiverPort->m_serviceDescription);
    EXPECT_EQ(22U, receiverPort->m_memoryInfo.deviceId);
    EXPECT_EQ(33U, receiverPort->m_memoryInfo.memoryType);
}

/// @deprecated #25
TEST_F(PoshRuntime_test, GetMiddlewareReceiverDefaultArgs)
{
    auto receiverPort = m_runtime->getMiddlewareReceiver(iox::capro::ServiceDescription(99U, 1U, 20U));

    ASSERT_NE(nullptr, receiverPort);
    EXPECT_EQ(0U, receiverPort->m_memoryInfo.deviceId);
    EXPECT_EQ(0U, receiverPort->m_memoryInfo.memoryType);
}

/// @deprecated #25
TEST_F(PoshRuntime_test, GetMiddlewareReceiverReceiverlistOverflow)
{
    auto receiverlistOverflowDetected{false};
    auto errorHandlerGuard = iox::ErrorHandler::SetTemporaryErrorHandler(
        [&receiverlistOverflowDetected](const iox::Error error, const std::function<void()>, const iox::ErrorLevel) {
            receiverlistOverflowDetected = true;
            EXPECT_THAT(error, Eq(iox::Error::kPORT_POOL__RECEIVERLIST_OVERFLOW));
        });

    uint32_t i = 0U;
    for (; i < iox::MAX_SUBSCRIBERS; ++i)
    {
        auto receiverPort = m_runtime->getMiddlewareReceiver(iox::capro::ServiceDescription(i, i + 1U, i + 2U));
        ASSERT_NE(nullptr, receiverPort);
    }

    EXPECT_FALSE(receiverlistOverflowDetected);

    auto receiverPort = m_runtime->getMiddlewareReceiver(iox::capro::ServiceDescription(i, i + 1U, i + 2U));

    EXPECT_EQ(nullptr, receiverPort);
    EXPECT_TRUE(receiverlistOverflowDetected);
}

>>>>>>> 8d1bd34d
TEST_F(PoshRuntime_test, GetMiddlewarePublisherIsSuccessful)
{
    const auto publisherPort = m_runtime->getMiddlewarePublisher(
        iox::capro::ServiceDescription(99U, 1U, 20U), 0U, m_nodeName, iox::runtime::PortConfigInfo(11U, 22U, 33U));

    ASSERT_NE(nullptr, publisherPort);
    EXPECT_EQ(iox::capro::ServiceDescription(99U, 1U, 20U), publisherPort->m_serviceDescription);
}

TEST_F(PoshRuntime_test, getMiddlewarePublisherDefaultArgs)
{
    const auto publisherPort = m_runtime->getMiddlewarePublisher(iox::capro::ServiceDescription(99U, 1U, 20U));

    ASSERT_NE(nullptr, publisherPort);
}


TEST_F(PoshRuntime_test, getMiddlewarePublisherPublisherlistOverflow)
{
    auto publisherlistOverflowDetected{false};

    auto errorHandlerGuard = iox::ErrorHandler::SetTemporaryErrorHandler(
        [&publisherlistOverflowDetected](const iox::Error error, const std::function<void()>, const iox::ErrorLevel) {
            if (error == iox::Error::kPORT_POOL__PUBLISHERLIST_OVERFLOW)
            {
                publisherlistOverflowDetected = true;
            }
        });

    uint32_t i{0U};
    for (; i < (iox::MAX_PUBLISHERS - iox::PUBLISHERS_RESERVED_FOR_INTROSPECTION); ++i)
    {
        auto publisherPort = m_runtime->getMiddlewarePublisher(iox::capro::ServiceDescription(i, i + 1U, i + 2U));
        ASSERT_NE(nullptr, publisherPort);
    }
    EXPECT_FALSE(publisherlistOverflowDetected);

    auto publisherPort = m_runtime->getMiddlewarePublisher(iox::capro::ServiceDescription(i, i + 1U, i + 2U));
    EXPECT_EQ(nullptr, publisherPort);
    EXPECT_TRUE(publisherlistOverflowDetected);
}

TEST_F(PoshRuntime_test, GetMiddlewarePublisherWithSameServiceDescriptionsAndOneToManyPolicyFails)
{
    auto publisherDuplicateDetected{false};
    auto errorHandlerGuard = iox::ErrorHandler::SetTemporaryErrorHandler(
        [&publisherDuplicateDetected](const iox::Error error, const std::function<void()>, const iox::ErrorLevel) {
            if (error == iox::Error::kPOSH__RUNTIME_PUBLISHER_PORT_NOT_UNIQUE)
            {
                publisherDuplicateDetected = true;
            }
        });

    auto sameServiceDescription = iox::capro::ServiceDescription(99U, 1U, 20U);

    const auto publisherPort1 = m_runtime->getMiddlewarePublisher(
        sameServiceDescription, 0U, m_nodeName, iox::runtime::PortConfigInfo(11U, 22U, 33U));

    const auto publisherPort2 = m_runtime->getMiddlewarePublisher(
        sameServiceDescription, 0U, m_nodeName, iox::runtime::PortConfigInfo(11U, 22U, 33U));

    ASSERT_NE(nullptr, publisherPort1);

    if (std::is_same<iox::build::CommunicationPolicy, iox::build::OneToManyPolicy>::value)
    {
        ASSERT_EQ(nullptr, publisherPort2);
        EXPECT_TRUE(publisherDuplicateDetected);
    }
    else if (std::is_same<iox::build::CommunicationPolicy, iox::build::ManyToManyPolicy>::value)
    {
        ASSERT_NE(nullptr, publisherPort2);
    }
}

TEST_F(PoshRuntime_test, GetMiddlewareSubscriberIsSuccessful)
{
    auto subscriberPort = m_runtime->getMiddlewareSubscriber(
        iox::capro::ServiceDescription(99U, 1U, 20U), 0U, m_nodeName, iox::runtime::PortConfigInfo(11U, 22U, 33U));

    ASSERT_NE(nullptr, subscriberPort);
    EXPECT_EQ(iox::capro::ServiceDescription(99U, 1U, 20U), subscriberPort->m_serviceDescription);
    EXPECT_EQ(0U, subscriberPort->m_historyRequest);
}

TEST_F(PoshRuntime_test, GetMiddlewareSubscriberDefaultArgs)
{
    auto subscriberPort = m_runtime->getMiddlewareSubscriber(iox::capro::ServiceDescription(99U, 1U, 20U));

    ASSERT_NE(nullptr, subscriberPort);
}

TEST_F(PoshRuntime_test, GetMiddlewareSubscriberSubscriberlistOverflow)
{
    auto subscriberlistOverflowDetected{false};
    auto errorHandlerGuard = iox::ErrorHandler::SetTemporaryErrorHandler(
        [&subscriberlistOverflowDetected](const iox::Error error, const std::function<void()>, const iox::ErrorLevel) {
            if (error == iox::Error::kPORT_POOL__SUBSCRIBERLIST_OVERFLOW)
            {
                subscriberlistOverflowDetected = true;
            }
        });

    uint32_t i{0U};
    for (; i < iox::MAX_SUBSCRIBERS; ++i)
    {
        auto subscriberPort = m_runtime->getMiddlewareSubscriber(iox::capro::ServiceDescription(i, i + 1U, i + 2U));
        ASSERT_NE(nullptr, subscriberPort);
    }
    EXPECT_FALSE(subscriberlistOverflowDetected);

    auto subscriberPort = m_runtime->getMiddlewareSubscriber(iox::capro::ServiceDescription(i, i + 1U, i + 2U));

    EXPECT_EQ(nullptr, subscriberPort);
    EXPECT_TRUE(subscriberlistOverflowDetected);
}

TEST_F(PoshRuntime_test, GetMiddlewareConditionVariableIsSuccessful)
{
    auto conditionVariable = m_runtime->getMiddlewareConditionVariable();

    ASSERT_NE(nullptr, conditionVariable);
}

TEST_F(PoshRuntime_test, GetMiddlewareConditionVariableListOverflow)
{
    auto conditionVariableListOverflowDetected{false};
    auto errorHandlerGuard = iox::ErrorHandler::SetTemporaryErrorHandler(
        [&conditionVariableListOverflowDetected](
            const iox::Error error, const std::function<void()>, const iox::ErrorLevel) {
            if (error == iox::Error::kPORT_POOL__CONDITION_VARIABLE_LIST_OVERFLOW)
            {
                conditionVariableListOverflowDetected = true;
            }
        });

    for (uint32_t i = 0U; i < iox::MAX_NUMBER_OF_CONDITION_VARIABLES; ++i)
    {
        auto conditionVariable = m_runtime->getMiddlewareConditionVariable();
        ASSERT_NE(nullptr, conditionVariable);
    }
    EXPECT_FALSE(conditionVariableListOverflowDetected);

    auto conditionVariable = m_runtime->getMiddlewareConditionVariable();
    EXPECT_EQ(nullptr, conditionVariable);
    EXPECT_TRUE(conditionVariableListOverflowDetected);
}

TIMING_TEST_F(PoshRuntime_test, GetServiceRegistryChangeCounterOfferStopOfferService, Repeat(5), [&] {
    auto serviceCounter = m_runtime->getServiceRegistryChangeCounter();
    auto initialCout = serviceCounter->load();

    m_runtime->offerService({"service1", "instance1"});
    this->InterOpWait();

    TIMING_TEST_EXPECT_TRUE(initialCout + 1 == serviceCounter->load());

    m_runtime->stopOfferService({"service1", "instance1"});
    this->InterOpWait();

    TIMING_TEST_EXPECT_TRUE(initialCout + 2 == serviceCounter->load());
});


TEST_F(PoshRuntime_test, CreateNodeReturnValue)
{
    const uint32_t nodeDeviceIdentifier = 1U;
    iox::runtime::NodeProperty nodeProperty(m_nodeName, nodeDeviceIdentifier);

    auto nodeData = m_runtime->createNode(nodeProperty);

    EXPECT_EQ(m_runtimeName, nodeData->m_process);
    EXPECT_EQ(m_nodeName, nodeData->m_node);

    /// @todo I am passing nodeDeviceIdentifier as 1, but it returns 0, is this expected?
    // EXPECT_EQ(nodeDeviceIdentifier, nodeData->m_nodeDeviceIdentifier);
}

TEST_F(PoshRuntime_test, SetValidRuntimeFactorySucceeds)
{
    PoshRuntimeTestAccess::setRuntimeFactory(testFactory);
    PoshRuntimeTestAccess::initRuntime("/instance");

    EXPECT_TRUE(callbackWasCalled);
}

TEST_F(PoshRuntime_test, SetEmptyRuntimeFactoryFails)
{
    EXPECT_DEATH({ PoshRuntimeTestAccess::setRuntimeFactory(PoshRuntimeTestAccess::factory_t()); },
                 "Cannot set runtime factory. Passed factory must not be empty!");
}
<|MERGE_RESOLUTION|>--- conflicted
+++ resolved
@@ -245,110 +245,6 @@
     EXPECT_FALSE(successfullySent);
 }
 
-<<<<<<< HEAD
-=======
-/// @deprecated #25
-TEST_F(PoshRuntime_test, GetMiddlewareSenderIsSuccessful)
-{
-    const auto senderPort = m_runtime->getMiddlewareSender(
-        iox::capro::ServiceDescription(99U, 1U, 20U), m_nodeName, iox::runtime::PortConfigInfo(11U, 22U, 33U));
-
-    ASSERT_THAT(senderPort, Ne(nullptr));
-    EXPECT_EQ(iox::capro::ServiceDescription(99U, 1U, 20U), senderPort->m_serviceDescription);
-    EXPECT_EQ(22U, senderPort->m_memoryInfo.deviceId);
-    EXPECT_EQ(33U, senderPort->m_memoryInfo.memoryType);
-}
-
-/// @deprecated #25
-TEST_F(PoshRuntime_test, GetMiddlewareSenderDefaultArgs)
-{
-    const auto senderPort = m_runtime->getMiddlewareSender(iox::capro::ServiceDescription(99U, 1U, 20U));
-
-    EXPECT_EQ(0U, senderPort->m_memoryInfo.deviceId);
-    EXPECT_EQ(0U, senderPort->m_memoryInfo.memoryType);
-}
-
-/// @deprecated #25
-TEST_F(PoshRuntime_test, GetMiddlewareSenderSenderlistOverflow)
-{
-    auto senderlistOverflowDetected{false};
-
-    auto errorHandlerGuard = iox::ErrorHandler::SetTemporaryErrorHandler(
-        [&senderlistOverflowDetected](const iox::Error error, const std::function<void()>, const iox::ErrorLevel) {
-            if (error == iox::Error::kPORT_POOL__SENDERLIST_OVERFLOW)
-            {
-                senderlistOverflowDetected = true;
-            }
-        });
-
-    ///@note 5 sender ports are alloted for internal services of Roudi.
-    /// hence getServiceRegistryChangeCounter() is used
-    auto serviceCounter = m_runtime->getServiceRegistryChangeCounter();
-    auto usedSenderPort = serviceCounter->load();
-    for (; usedSenderPort < iox::MAX_PUBLISHERS; ++usedSenderPort)
-    {
-        auto senderPort = m_runtime->getMiddlewareSender(
-            iox::capro::ServiceDescription(usedSenderPort, usedSenderPort + 1U, usedSenderPort + 2U));
-        ASSERT_NE(nullptr, senderPort);
-    }
-
-    EXPECT_FALSE(senderlistOverflowDetected);
-
-    auto senderPort = m_runtime->getMiddlewareSender(
-        iox::capro::ServiceDescription(usedSenderPort, usedSenderPort + 1U, usedSenderPort + 2U));
-
-    EXPECT_EQ(nullptr, senderPort);
-    EXPECT_TRUE(senderlistOverflowDetected);
-}
-
-/// @deprecated #25
-TEST_F(PoshRuntime_test, GetMiddlewareReceiverIsSuccessful)
-{
-    auto receiverPort = m_runtime->getMiddlewareReceiver(
-        iox::capro::ServiceDescription(99U, 1U, 20U), m_nodeName, iox::runtime::PortConfigInfo(11U, 22U, 33U));
-
-    ASSERT_NE(nullptr, receiverPort);
-    EXPECT_EQ(iox::capro::ServiceDescription(99U, 1U, 20U), receiverPort->m_serviceDescription);
-    EXPECT_EQ(22U, receiverPort->m_memoryInfo.deviceId);
-    EXPECT_EQ(33U, receiverPort->m_memoryInfo.memoryType);
-}
-
-/// @deprecated #25
-TEST_F(PoshRuntime_test, GetMiddlewareReceiverDefaultArgs)
-{
-    auto receiverPort = m_runtime->getMiddlewareReceiver(iox::capro::ServiceDescription(99U, 1U, 20U));
-
-    ASSERT_NE(nullptr, receiverPort);
-    EXPECT_EQ(0U, receiverPort->m_memoryInfo.deviceId);
-    EXPECT_EQ(0U, receiverPort->m_memoryInfo.memoryType);
-}
-
-/// @deprecated #25
-TEST_F(PoshRuntime_test, GetMiddlewareReceiverReceiverlistOverflow)
-{
-    auto receiverlistOverflowDetected{false};
-    auto errorHandlerGuard = iox::ErrorHandler::SetTemporaryErrorHandler(
-        [&receiverlistOverflowDetected](const iox::Error error, const std::function<void()>, const iox::ErrorLevel) {
-            receiverlistOverflowDetected = true;
-            EXPECT_THAT(error, Eq(iox::Error::kPORT_POOL__RECEIVERLIST_OVERFLOW));
-        });
-
-    uint32_t i = 0U;
-    for (; i < iox::MAX_SUBSCRIBERS; ++i)
-    {
-        auto receiverPort = m_runtime->getMiddlewareReceiver(iox::capro::ServiceDescription(i, i + 1U, i + 2U));
-        ASSERT_NE(nullptr, receiverPort);
-    }
-
-    EXPECT_FALSE(receiverlistOverflowDetected);
-
-    auto receiverPort = m_runtime->getMiddlewareReceiver(iox::capro::ServiceDescription(i, i + 1U, i + 2U));
-
-    EXPECT_EQ(nullptr, receiverPort);
-    EXPECT_TRUE(receiverlistOverflowDetected);
-}
-
->>>>>>> 8d1bd34d
 TEST_F(PoshRuntime_test, GetMiddlewarePublisherIsSuccessful)
 {
     const auto publisherPort = m_runtime->getMiddlewarePublisher(
@@ -538,4 +434,4 @@
 {
     EXPECT_DEATH({ PoshRuntimeTestAccess::setRuntimeFactory(PoshRuntimeTestAccess::factory_t()); },
                  "Cannot set runtime factory. Passed factory must not be empty!");
-}
+}