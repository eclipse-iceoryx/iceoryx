// Copyright (c) 2020 - 2021 by Apex.AI Inc. All rights reserved.
// Copyright (c) 2020 - 2021 by Robert Bosch GmbH. All rights reserved.
//
// Licensed under the Apache License, Version 2.0 (the "License");
// you may not use this file except in compliance with the License.
// You may obtain a copy of the License at
//
//     http://www.apache.org/licenses/LICENSE-2.0
//
// Unless required by applicable law or agreed to in writing, software
// distributed under the License is distributed on an "AS IS" BASIS,
// WITHOUT WARRANTIES OR CONDITIONS OF ANY KIND, either express or implied.
// See the License for the specific language governing permissions and
// limitations under the License.
//
// SPDX-License-Identifier: Apache-2.0

#include "iceoryx_hoofs/cxx/convert.hpp"
#include "iceoryx_hoofs/testing/timing_test.hpp"
#include "iceoryx_hoofs/testing/watch_dog.hpp"
#include "iceoryx_posh/iceoryx_posh_types.hpp"
#include "iceoryx_posh/popo/publisher.hpp"
#include "iceoryx_posh/popo/subscriber.hpp"
#include "iceoryx_posh/runtime/posh_runtime.hpp"
#include "iceoryx_posh/testing/roudi_environment/roudi_environment.hpp"
#include "mocks/posh_runtime_mock.hpp"
#include "test.hpp"

#include <type_traits>

namespace
{
using namespace ::testing;
using namespace iox::runtime;
using namespace iox::cxx;
using iox::roudi::RouDiEnvironment;

class PoshRuntime_test : public Test
{
  public:
    PoshRuntime_test()
    {
    }

    virtual ~PoshRuntime_test()
    {
    }

    virtual void SetUp()
    {
        testing::internal::CaptureStdout();
    };

    virtual void TearDown()
    {
        std::string output = testing::internal::GetCapturedStdout();
        if (Test::HasFailure())
        {
            std::cout << output << std::endl;
        }
    };

    void InterOpWait()
    {
        std::this_thread::sleep_for(std::chrono::milliseconds(200));
    }

    const iox::RuntimeName_t m_runtimeName{"publisher"};
    RouDiEnvironment m_roudiEnv{iox::RouDiConfig_t().setDefaults()};
    PoshRuntime* m_runtime{&iox::runtime::PoshRuntime::initRuntime(m_runtimeName)};
    IpcMessage m_sendBuffer;
    IpcMessage m_receiveBuffer;
    const iox::NodeName_t m_nodeName{"testNode"};
    const iox::NodeName_t m_invalidNodeName{"invalidNode,"};
};

TEST_F(PoshRuntime_test, ValidAppName)
{
    iox::RuntimeName_t appName("valid_name");

    EXPECT_NO_FATAL_FAILURE({ PoshRuntime::initRuntime(appName); });
}

TEST_F(PoshRuntime_test, MaxAppNameLength)
{
    std::string maxValidName(iox::MAX_RUNTIME_NAME_LENGTH, 's');

    auto& runtime = PoshRuntime::initRuntime(iox::RuntimeName_t(iox::cxx::TruncateToCapacity, maxValidName));

    EXPECT_THAT(maxValidName, StrEq(runtime.getInstanceName().c_str()));
}

TEST_F(PoshRuntime_test, NoAppName)
{
    const iox::RuntimeName_t invalidAppName("");

    EXPECT_DEATH({ PoshRuntime::initRuntime(invalidAppName); },
                 "Cannot initialize runtime. Application name must not be empty!");
}

// To be able to test the singleton and avoid return the exisiting instance, we don't use the test fixture
TEST(PoshRuntime, LeadingSlashAppName)
{
    RouDiEnvironment m_roudiEnv{iox::RouDiConfig_t().setDefaults()};

    const iox::RuntimeName_t invalidAppName = "/miau";

    auto errorHandlerCalled{false};
    iox::Error receivedError{iox::Error::kNO_ERROR};
    auto errorHandlerGuard = iox::ErrorHandler::SetTemporaryErrorHandler(
        [&errorHandlerCalled,
         &receivedError](const iox::Error error, const std::function<void()>, const iox::ErrorLevel) {
            errorHandlerCalled = true;
            receivedError = error;
        });

    PoshRuntime::initRuntime(invalidAppName);

    EXPECT_TRUE(errorHandlerCalled);
    ASSERT_THAT(receivedError, Eq(iox::Error::kPOSH__RUNTIME_LEADING_SLASH_PROVIDED));
}

// since getInstance is a singleton and test class creates instance of Poshruntime
// when getInstance() is called without parameter, it returns existing instance
// To be able to test this, we don't use the test fixture
TEST(PoshRuntime, AppNameEmpty)
{
    EXPECT_DEATH({ iox::runtime::PoshRuntime::getInstance(); },
                 "Cannot initialize runtime. Application name has not been specified!");
}


TEST_F(PoshRuntime_test, GetInstanceNameIsSuccessful)
{
    const iox::RuntimeName_t appname = "app";

    auto& sut = PoshRuntime::initRuntime(appname);

    EXPECT_EQ(sut.getInstanceName(), appname);
}


TEST_F(PoshRuntime_test, GetMiddlewareApplicationIsSuccessful)
{
    const auto applicationPortData = m_runtime->getMiddlewareApplication();

    ASSERT_NE(nullptr, applicationPortData);
    EXPECT_EQ(m_runtimeName, applicationPortData->m_runtimeName);
<<<<<<< HEAD
    EXPECT_EQ(
        iox::capro::ServiceDescription(iox::capro::InvalidString, iox::capro::InvalidString, iox::capro::InvalidString),
        applicationPortData->m_serviceDescription);
=======
    EXPECT_EQ(iox::capro::ServiceDescription(), applicationPortData->m_serviceDescription);
>>>>>>> ca26229f
    EXPECT_EQ(false, applicationPortData->m_toBeDestroyed);
}

TEST_F(PoshRuntime_test, GetMiddlewareInterfaceWithInvalidNodeNameIsNotSuccessful)
{
    iox::cxx::optional<iox::Error> detectedError;
    auto errorHandlerGuard = iox::ErrorHandler::SetTemporaryErrorHandler(
        [&detectedError](const iox::Error error, const std::function<void()>, const iox::ErrorLevel errorLevel) {
            detectedError.emplace(error);
            EXPECT_THAT(errorLevel, Eq(iox::ErrorLevel::SEVERE));
        });

    m_runtime->getMiddlewareInterface(iox::capro::Interfaces::INTERNAL, m_invalidNodeName);

    ASSERT_THAT(detectedError.has_value(), Eq(true));
    EXPECT_THAT(detectedError.value(),
                Eq(iox::Error::kPOSH__RUNTIME_ROUDI_GET_MW_INTERFACE_WRONG_IPC_MESSAGE_RESPONSE));
}

TEST_F(PoshRuntime_test, GetMiddlewareApplicationApplicationlistOverflow)
{
    auto applicationlistOverflowDetected{false};
    auto errorHandlerGuard = iox::ErrorHandler::SetTemporaryErrorHandler(
        [&applicationlistOverflowDetected](const iox::Error error, const std::function<void()>, const iox::ErrorLevel) {
            applicationlistOverflowDetected = true;
            EXPECT_THAT(error, Eq(iox::Error::kPORT_POOL__APPLICATIONLIST_OVERFLOW));
        });

    // i = 1 because there is already an active runtime in test fixture class which acquired an application port
    for (auto i = 1U; i < iox::MAX_PROCESS_NUMBER; ++i)
    {
        auto appPort = m_runtime->getMiddlewareApplication();
        ASSERT_NE(nullptr, appPort);
    }

    EXPECT_FALSE(applicationlistOverflowDetected);

    auto appPort = m_runtime->getMiddlewareApplication();

    EXPECT_EQ(nullptr, appPort);
    EXPECT_TRUE(applicationlistOverflowDetected);
}

TEST_F(PoshRuntime_test, GetMiddlewareInterfaceIsSuccessful)
{
    const auto interfacePortData = m_runtime->getMiddlewareInterface(iox::capro::Interfaces::INTERNAL, m_nodeName);

    ASSERT_NE(nullptr, interfacePortData);
    EXPECT_EQ(m_runtimeName, interfacePortData->m_runtimeName);
<<<<<<< HEAD
    EXPECT_EQ(
        iox::capro::ServiceDescription(iox::capro::InvalidString, iox::capro::InvalidString, iox::capro::InvalidString),
        interfacePortData->m_serviceDescription);
=======
    EXPECT_EQ(iox::capro::ServiceDescription(), interfacePortData->m_serviceDescription);
>>>>>>> ca26229f
    EXPECT_EQ(false, interfacePortData->m_toBeDestroyed);
    EXPECT_EQ(true, interfacePortData->m_doInitialOfferForward);
}

TEST_F(PoshRuntime_test, GetMiddlewareInterfaceInterfacelistOverflow)
{
    auto interfacelistOverflowDetected{false};
    auto errorHandlerGuard = iox::ErrorHandler::SetTemporaryErrorHandler(
        [&interfacelistOverflowDetected](const iox::Error error, const std::function<void()>, const iox::ErrorLevel) {
            interfacelistOverflowDetected = true;
            EXPECT_THAT(error, Eq(iox::Error::kPORT_POOL__INTERFACELIST_OVERFLOW));
        });

    for (auto i = 0U; i < iox::MAX_INTERFACE_NUMBER; ++i)
    {
        auto interfacePort = m_runtime->getMiddlewareInterface(iox::capro::Interfaces::INTERNAL);
        ASSERT_NE(nullptr, interfacePort);
    }

    EXPECT_FALSE(interfacelistOverflowDetected);

    auto interfacePort = m_runtime->getMiddlewareInterface(iox::capro::Interfaces::INTERNAL);

    EXPECT_EQ(nullptr, interfacePort);
    EXPECT_TRUE(interfacelistOverflowDetected);
}


TEST_F(PoshRuntime_test, SendRequestToRouDiValidMessage)
{
    m_sendBuffer << IpcMessageTypeToString(IpcMessageType::CREATE_INTERFACE) << m_runtimeName
                 << static_cast<uint32_t>(iox::capro::Interfaces::INTERNAL) << m_nodeName;

    const auto successfullySent = m_runtime->sendRequestToRouDi(m_sendBuffer, m_receiveBuffer);

    EXPECT_TRUE(m_receiveBuffer.isValid());
    EXPECT_TRUE(successfullySent);
}


TEST_F(PoshRuntime_test, SendRequestToRouDiInvalidMessage)
{
    m_sendBuffer << IpcMessageTypeToString(IpcMessageType::CREATE_INTERFACE) << m_runtimeName
                 << static_cast<uint32_t>(iox::capro::Interfaces::INTERNAL) << m_invalidNodeName;

    const auto successfullySent = m_runtime->sendRequestToRouDi(m_sendBuffer, m_receiveBuffer);

    EXPECT_FALSE(successfullySent);
}

TEST_F(PoshRuntime_test, GetMiddlewarePublisherWithInvalidServiceDescriptionFails)
{
    iox::popo::PublisherOptions publisherOptions;
    publisherOptions.historyCapacity = 13U;
    publisherOptions.nodeName = m_nodeName;
    const auto publisherPort = m_runtime->getMiddlewarePublisher(
        iox::capro::ServiceDescription(iox::capro::InvalidString, iox::capro::InvalidString, iox::capro::InvalidString),
        publisherOptions,
        iox::runtime::PortConfigInfo(11U, 22U, 33U));

    ASSERT_EQ(nullptr, publisherPort);
}

TEST_F(PoshRuntime_test, GetMiddlewarePublisherIsSuccessful)
{
    iox::popo::PublisherOptions publisherOptions;
    publisherOptions.historyCapacity = 13U;
    publisherOptions.nodeName = m_nodeName;
    const auto publisherPort = m_runtime->getMiddlewarePublisher(
        iox::capro::ServiceDescription("99", "1", "20"), publisherOptions, iox::runtime::PortConfigInfo(11U, 22U, 33U));

    ASSERT_NE(nullptr, publisherPort);
    EXPECT_EQ(iox::capro::ServiceDescription("99", "1", "20"), publisherPort->m_serviceDescription);
    EXPECT_EQ(publisherOptions.historyCapacity, publisherPort->m_chunkSenderData.m_historyCapacity);
}

TEST_F(PoshRuntime_test, GetMiddlewarePublisherWithHistoryGreaterMaxCapacityClampsHistoryToMaximum)
{
    // arrange
    iox::popo::PublisherOptions publisherOptions;
    publisherOptions.historyCapacity = iox::MAX_PUBLISHER_HISTORY + 1U;

    // act
    const auto publisherPort =
        m_runtime->getMiddlewarePublisher(iox::capro::ServiceDescription("99", "1", "20"), publisherOptions);

    // assert
    ASSERT_NE(nullptr, publisherPort);
    EXPECT_EQ(publisherPort->m_chunkSenderData.m_historyCapacity, iox::MAX_PUBLISHER_HISTORY);
}

TEST_F(PoshRuntime_test, getMiddlewarePublisherDefaultArgs)
{
    const auto publisherPort = m_runtime->getMiddlewarePublisher(iox::capro::ServiceDescription("99", "1", "20"));

    ASSERT_NE(nullptr, publisherPort);
}


TEST_F(PoshRuntime_test, getMiddlewarePublisherPublisherlistOverflow)
{
    auto publisherlistOverflowDetected{false};

    auto errorHandlerGuard = iox::ErrorHandler::SetTemporaryErrorHandler(
        [&publisherlistOverflowDetected](const iox::Error error, const std::function<void()>, const iox::ErrorLevel) {
            if (error == iox::Error::kPORT_POOL__PUBLISHERLIST_OVERFLOW)
            {
                publisherlistOverflowDetected = true;
            }
        });

    uint32_t i{0U};
    for (; i < (iox::MAX_PUBLISHERS - iox::PUBLISHERS_RESERVED_FOR_INTROSPECTION); ++i)
    {
        auto publisherPort = m_runtime->getMiddlewarePublisher(
            iox::capro::ServiceDescription(iox::capro::IdString_t(TruncateToCapacity, convert::toString(i)),
                                           iox::capro::IdString_t(TruncateToCapacity, convert::toString(i + 1U)),
                                           iox::capro::IdString_t(TruncateToCapacity, convert::toString(i + 2U))));
        ASSERT_NE(nullptr, publisherPort);
    }
    EXPECT_FALSE(publisherlistOverflowDetected);

    auto publisherPort = m_runtime->getMiddlewarePublisher(
        iox::capro::ServiceDescription(iox::capro::IdString_t(TruncateToCapacity, convert::toString(i)),
                                       iox::capro::IdString_t(TruncateToCapacity, convert::toString(i + 1U)),
                                       iox::capro::IdString_t(TruncateToCapacity, convert::toString(i + 2U))));
    EXPECT_EQ(nullptr, publisherPort);
    EXPECT_TRUE(publisherlistOverflowDetected);
}

TEST_F(PoshRuntime_test, GetMiddlewarePublisherWithSameServiceDescriptionsAndOneToManyPolicyFails)
{
    auto publisherDuplicateDetected{false};
    auto errorHandlerGuard = iox::ErrorHandler::SetTemporaryErrorHandler(
        [&publisherDuplicateDetected](const iox::Error error, const std::function<void()>, const iox::ErrorLevel) {
            if (error == iox::Error::kPOSH__RUNTIME_PUBLISHER_PORT_NOT_UNIQUE)
            {
                publisherDuplicateDetected = true;
            }
        });

    auto sameServiceDescription = iox::capro::ServiceDescription("99", "1", "20");

    const auto publisherPort1 = m_runtime->getMiddlewarePublisher(
        sameServiceDescription, iox::popo::PublisherOptions(), iox::runtime::PortConfigInfo(11U, 22U, 33U));

    const auto publisherPort2 = m_runtime->getMiddlewarePublisher(
        sameServiceDescription, iox::popo::PublisherOptions(), iox::runtime::PortConfigInfo(11U, 22U, 33U));

    ASSERT_NE(nullptr, publisherPort1);

    if (std::is_same<iox::build::CommunicationPolicy, iox::build::OneToManyPolicy>::value)
    {
        ASSERT_EQ(nullptr, publisherPort2);
        EXPECT_TRUE(publisherDuplicateDetected);
    }
    else if (std::is_same<iox::build::CommunicationPolicy, iox::build::ManyToManyPolicy>::value)
    {
        ASSERT_NE(nullptr, publisherPort2);
    }
}

TEST_F(PoshRuntime_test, GetMiddlewarePublisherWithoutOfferOnCreateLeadsToNotOfferedPublisherBeingCreated)
{
    iox::popo::PublisherOptions publisherOptions;
    publisherOptions.offerOnCreate = false;

    const auto publisherPortData = m_runtime->getMiddlewarePublisher(iox::capro::ServiceDescription("69", "96", "1893"),
                                                                     publisherOptions,
                                                                     iox::runtime::PortConfigInfo(11U, 22U, 33U));

    EXPECT_FALSE(publisherPortData->m_offeringRequested);
}

TEST_F(PoshRuntime_test, GetMiddlewarePublisherWithOfferOnCreateLeadsToOfferedPublisherBeingCreated)
{
    iox::popo::PublisherOptions publisherOptions;
    publisherOptions.offerOnCreate = true;

    const auto publisherPortData = m_runtime->getMiddlewarePublisher(
        iox::capro::ServiceDescription("17", "4", "21"), publisherOptions, iox::runtime::PortConfigInfo(11U, 22U, 33U));

    EXPECT_TRUE(publisherPortData->m_offeringRequested);
}

TEST_F(PoshRuntime_test, GetMiddlewarePublisherWithoutExplicitlySetQueueFullPolicyLeadsToDiscardOldestData)
{
    iox::popo::PublisherOptions publisherOptions;

    const auto publisherPortData = m_runtime->getMiddlewarePublisher(iox::capro::ServiceDescription("9", "13", "1550"),
                                                                     publisherOptions,
                                                                     iox::runtime::PortConfigInfo(11U, 22U, 33U));

    EXPECT_THAT(publisherPortData->m_chunkSenderData.m_subscriberTooSlowPolicy,
                Eq(iox::popo::SubscriberTooSlowPolicy::DISCARD_OLDEST_DATA));
}

TEST_F(PoshRuntime_test, GetMiddlewarePublisherWithQueueFullPolicySetToDiscardOldestDataLeadsToDiscardOldestData)
{
    iox::popo::PublisherOptions publisherOptions;
    publisherOptions.subscriberTooSlowPolicy = iox::popo::SubscriberTooSlowPolicy::DISCARD_OLDEST_DATA;

    const auto publisherPortData =
        m_runtime->getMiddlewarePublisher(iox::capro::ServiceDescription("90", "130", "1550"),
                                          publisherOptions,
                                          iox::runtime::PortConfigInfo(11U, 22U, 33U));

    EXPECT_THAT(publisherPortData->m_chunkSenderData.m_subscriberTooSlowPolicy,
                Eq(iox::popo::SubscriberTooSlowPolicy::DISCARD_OLDEST_DATA));
}

TEST_F(PoshRuntime_test, GetMiddlewarePublisherWithQueueFullPolicySetToWaitForSubscriberLeadsToWaitForSubscriber)
{
    iox::popo::PublisherOptions publisherOptions;
    publisherOptions.subscriberTooSlowPolicy = iox::popo::SubscriberTooSlowPolicy::WAIT_FOR_SUBSCRIBER;

    const auto publisherPortData = m_runtime->getMiddlewarePublisher(iox::capro::ServiceDescription("18", "31", "400"),
                                                                     publisherOptions,
                                                                     iox::runtime::PortConfigInfo(11U, 22U, 33U));

    EXPECT_THAT(publisherPortData->m_chunkSenderData.m_subscriberTooSlowPolicy,
                Eq(iox::popo::SubscriberTooSlowPolicy::WAIT_FOR_SUBSCRIBER));
}

TEST_F(PoshRuntime_test, GetMiddlewareSubscriberWithInvalidServiceDescriptionFails)
{
    iox::popo::SubscriberOptions subscriberOptions;
    subscriberOptions.historyRequest = 13U;
    subscriberOptions.queueCapacity = 42U;
    subscriberOptions.nodeName = m_nodeName;

    const auto subscriberPort = m_runtime->getMiddlewareSubscriber(
        iox::capro::ServiceDescription(iox::capro::InvalidString, iox::capro::InvalidString, iox::capro::InvalidString),
        subscriberOptions,
        iox::runtime::PortConfigInfo(11U, 22U, 33U));

    ASSERT_EQ(nullptr, subscriberPort);
}

TEST_F(PoshRuntime_test, GetMiddlewareSubscriberIsSuccessful)
{
    iox::popo::SubscriberOptions subscriberOptions;
    subscriberOptions.historyRequest = 13U;
    subscriberOptions.queueCapacity = 42U;
    subscriberOptions.nodeName = m_nodeName;

    auto subscriberPort = m_runtime->getMiddlewareSubscriber(iox::capro::ServiceDescription("99", "1", "20"),
                                                             subscriberOptions,
                                                             iox::runtime::PortConfigInfo(11U, 22U, 33U));

    ASSERT_NE(nullptr, subscriberPort);
    EXPECT_EQ(iox::capro::ServiceDescription("99", "1", "20"), subscriberPort->m_serviceDescription);
    EXPECT_EQ(subscriberOptions.historyRequest, subscriberPort->m_historyRequest);
    EXPECT_EQ(subscriberOptions.queueCapacity, subscriberPort->m_chunkReceiverData.m_queue.capacity());
}

TEST_F(PoshRuntime_test, GetMiddlewareSubscriberWithQueueGreaterMaxCapacityClampsQueueToMaximum)
{
    iox::popo::SubscriberOptions subscriberOptions;
    constexpr uint64_t MAX_QUEUE_CAPACITY = iox::popo::SubscriberPortUser::MemberType_t::ChunkQueueData_t::MAX_CAPACITY;
    subscriberOptions.queueCapacity = MAX_QUEUE_CAPACITY + 1U;

    auto subscriberPort = m_runtime->getMiddlewareSubscriber(iox::capro::ServiceDescription("99", "1", "20"),
                                                             subscriberOptions,
                                                             iox::runtime::PortConfigInfo(11U, 22U, 33U));

    EXPECT_EQ(MAX_QUEUE_CAPACITY, subscriberPort->m_chunkReceiverData.m_queue.capacity());
}

TEST_F(PoshRuntime_test, GetMiddlewareSubscriberWithQueueCapacityZeroClampsQueueCapacityTo1)
{
    iox::popo::SubscriberOptions subscriberOptions;
    subscriberOptions.queueCapacity = 0U;

    auto subscriberPort = m_runtime->getMiddlewareSubscriber(
        iox::capro::ServiceDescription("34", "4", "4"), subscriberOptions, iox::runtime::PortConfigInfo(11U, 22U, 33U));

    EXPECT_EQ(1U, subscriberPort->m_chunkReceiverData.m_queue.capacity());
}

TEST_F(PoshRuntime_test, GetMiddlewareSubscriberDefaultArgs)
{
    auto subscriberPort = m_runtime->getMiddlewareSubscriber(iox::capro::ServiceDescription("99", "1", "20"));

    ASSERT_NE(nullptr, subscriberPort);
}

TEST_F(PoshRuntime_test, GetMiddlewareSubscriberSubscriberlistOverflow)
{
    auto subscriberlistOverflowDetected{false};
    auto errorHandlerGuard = iox::ErrorHandler::SetTemporaryErrorHandler(
        [&subscriberlistOverflowDetected](const iox::Error error, const std::function<void()>, const iox::ErrorLevel) {
            if (error == iox::Error::kPORT_POOL__SUBSCRIBERLIST_OVERFLOW)
            {
                subscriberlistOverflowDetected = true;
            }
        });

    uint32_t i{0U};
    for (; i < iox::MAX_SUBSCRIBERS; ++i)
    {
        auto subscriberPort = m_runtime->getMiddlewareSubscriber(
            iox::capro::ServiceDescription(iox::capro::IdString_t(TruncateToCapacity, convert::toString(i)),
                                           iox::capro::IdString_t(TruncateToCapacity, convert::toString(i + 1U)),
                                           iox::capro::IdString_t(TruncateToCapacity, convert::toString(i + 2U))));
        ASSERT_NE(nullptr, subscriberPort);
    }
    EXPECT_FALSE(subscriberlistOverflowDetected);

    auto subscriberPort = m_runtime->getMiddlewareSubscriber(
        iox::capro::ServiceDescription(iox::capro::IdString_t(TruncateToCapacity, convert::toString(i)),
                                       iox::capro::IdString_t(TruncateToCapacity, convert::toString(i + 1U)),
                                       iox::capro::IdString_t(TruncateToCapacity, convert::toString(i + 2U))));

    EXPECT_EQ(nullptr, subscriberPort);
    EXPECT_TRUE(subscriberlistOverflowDetected);
}

TEST_F(PoshRuntime_test, GetMiddlewareSubscriberWithoutSubscribeOnCreateLeadsToSubscriberThatDoesNotWantToBeSubscribed)
{
    iox::popo::SubscriberOptions subscriberOptions;
    subscriberOptions.subscribeOnCreate = false;

    auto subscriberPortData = m_runtime->getMiddlewareSubscriber(iox::capro::ServiceDescription("17", "17", "17"),
                                                                 subscriberOptions,
                                                                 iox::runtime::PortConfigInfo(11U, 22U, 33U));

    EXPECT_FALSE(subscriberPortData->m_subscribeRequested);
}

TEST_F(PoshRuntime_test, GetMiddlewareSubscriberWithSubscribeOnCreateLeadsToSubscriberThatWantsToBeSubscribed)
{
    iox::popo::SubscriberOptions subscriberOptions;
    subscriberOptions.subscribeOnCreate = true;

    auto subscriberPortData = m_runtime->getMiddlewareSubscriber(
        iox::capro::ServiceDescription("1", "2", "3"), subscriberOptions, iox::runtime::PortConfigInfo(11U, 22U, 33U));

    EXPECT_TRUE(subscriberPortData->m_subscribeRequested);
}

TEST_F(PoshRuntime_test, GetMiddlewareSubscriberWithoutExplicitlySetQueueFullPolicyLeadsToDiscardOldestData)
{
    iox::popo::SubscriberOptions subscriberOptions;

    const auto subscriberPortData =
        m_runtime->getMiddlewareSubscriber(iox::capro::ServiceDescription("9", "13", "1550"),
                                           subscriberOptions,
                                           iox::runtime::PortConfigInfo(11U, 22U, 33U));

    EXPECT_THAT(subscriberPortData->m_chunkReceiverData.m_queueFullPolicy,
                Eq(iox::popo::QueueFullPolicy::DISCARD_OLDEST_DATA));
}

TEST_F(PoshRuntime_test, GetMiddlewareSubscriberWithQueueFullPolicySetToDiscardOldestDataLeadsToDiscardOldestData)
{
    iox::popo::SubscriberOptions subscriberOptions;
    subscriberOptions.queueFullPolicy = iox::popo::QueueFullPolicy::DISCARD_OLDEST_DATA;

    const auto subscriberPortData =
        m_runtime->getMiddlewareSubscriber(iox::capro::ServiceDescription("90", "130", "1550"),
                                           subscriberOptions,
                                           iox::runtime::PortConfigInfo(11U, 22U, 33U));

    EXPECT_THAT(subscriberPortData->m_chunkReceiverData.m_queueFullPolicy,
                Eq(iox::popo::QueueFullPolicy::DISCARD_OLDEST_DATA));
}

TEST_F(PoshRuntime_test, GetMiddlewareSubscriberWithQueueFullPolicySetToBlockPublisherLeadsToBlockPublisher)
{
    iox::popo::SubscriberOptions subscriberOptions;
    subscriberOptions.queueFullPolicy = iox::popo::QueueFullPolicy::BLOCK_PUBLISHER;

    const auto subscriberPortData =
        m_runtime->getMiddlewareSubscriber(iox::capro::ServiceDescription("18", "31", "400"),
                                           subscriberOptions,
                                           iox::runtime::PortConfigInfo(11U, 22U, 33U));

    EXPECT_THAT(subscriberPortData->m_chunkReceiverData.m_queueFullPolicy,
                Eq(iox::popo::QueueFullPolicy::BLOCK_PUBLISHER));
}

TEST_F(PoshRuntime_test, GetMiddlewareConditionVariableIsSuccessful)
{
    auto conditionVariable = m_runtime->getMiddlewareConditionVariable();

    ASSERT_NE(nullptr, conditionVariable);
}

TEST_F(PoshRuntime_test, GetMiddlewareConditionVariableListOverflow)
{
    auto conditionVariableListOverflowDetected{false};
    auto errorHandlerGuard = iox::ErrorHandler::SetTemporaryErrorHandler(
        [&conditionVariableListOverflowDetected](
            const iox::Error error, const std::function<void()>, const iox::ErrorLevel) {
            if (error == iox::Error::kPORT_POOL__CONDITION_VARIABLE_LIST_OVERFLOW)
            {
                conditionVariableListOverflowDetected = true;
            }
        });

    for (uint32_t i = 0U; i < iox::MAX_NUMBER_OF_CONDITION_VARIABLES; ++i)
    {
        auto conditionVariable = m_runtime->getMiddlewareConditionVariable();
        ASSERT_NE(nullptr, conditionVariable);
    }
    EXPECT_FALSE(conditionVariableListOverflowDetected);

    auto conditionVariable = m_runtime->getMiddlewareConditionVariable();
    EXPECT_EQ(nullptr, conditionVariable);
    EXPECT_TRUE(conditionVariableListOverflowDetected);
}

TIMING_TEST_F(PoshRuntime_test, GetServiceRegistryChangeCounterOfferStopOfferService, Repeat(5), [&] {
    auto serviceCounter = m_runtime->getServiceRegistryChangeCounter();
    auto initialCout = serviceCounter->load();

    m_runtime->offerService({"service1", "instance1", "event1"});
    this->InterOpWait();

    TIMING_TEST_EXPECT_TRUE(initialCout + 1 == serviceCounter->load());

    m_runtime->stopOfferService({"service1", "instance1", "event1"});
    this->InterOpWait();

    TIMING_TEST_EXPECT_TRUE(initialCout + 2 == serviceCounter->load());
});


TEST_F(PoshRuntime_test, CreateNodeReturnValue)
{
    const uint32_t nodeDeviceIdentifier = 1U;
    iox::runtime::NodeProperty nodeProperty(m_nodeName, nodeDeviceIdentifier);

    auto nodeData = m_runtime->createNode(nodeProperty);

    EXPECT_EQ(m_runtimeName, nodeData->m_runtimeName);
    EXPECT_EQ(m_nodeName, nodeData->m_nodeName);

    /// @todo I am passing nodeDeviceIdentifier as 1, but it returns 0, is this expected?
    // EXPECT_EQ(nodeDeviceIdentifier, nodeData->m_nodeDeviceIdentifier);
}

TEST_F(PoshRuntime_test, CreatingNodeWithInvalidNameLeadsToTermination)
{
    const uint32_t nodeDeviceIdentifier = 1U;
    iox::runtime::NodeProperty nodeProperty(m_invalidNodeName, nodeDeviceIdentifier);

    iox::cxx::optional<iox::Error> detectedError;
    auto errorHandlerGuard = iox::ErrorHandler::SetTemporaryErrorHandler(
        [&detectedError](const iox::Error error, const std::function<void()>, const iox::ErrorLevel errorLevel) {
            detectedError.emplace(error);
            EXPECT_THAT(errorLevel, Eq(iox::ErrorLevel::SEVERE));
        });

    m_runtime->createNode(nodeProperty);

    ASSERT_THAT(detectedError.has_value(), Eq(true));
    EXPECT_THAT(detectedError.value(), Eq(iox::Error::kPOSH__RUNTIME_ROUDI_CREATE_NODE_WRONG_IPC_MESSAGE_RESPONSE));
}

TEST_F(PoshRuntime_test, OfferEmptyServiceIsInvalid)
{
    auto isServiceOffered = m_runtime->offerService(iox::capro::ServiceDescription());

    EXPECT_FALSE(isServiceOffered);
}

<<<<<<< HEAD
=======
TEST_F(PoshRuntime_test, OfferAnyServiceStringIsInvalid)
{
    auto isServiceOffered = m_runtime->offerService(
        {iox::capro::AnyServiceString, iox::capro::AnyInstanceString, iox::capro::AnyEventString});

    EXPECT_FALSE(isServiceOffered);
}

TEST_F(PoshRuntime_test, OfferAnyServiceIdIsInvalid)
{
    auto isServiceOffered = m_runtime->offerService(
        {iox::capro::AnyServiceString, iox::capro::AnyInstanceString, iox::capro::AnyEventString});

    EXPECT_FALSE(isServiceOffered);
}

>>>>>>> ca26229f
TEST_F(PoshRuntime_test, FindServiceReturnsNoInstanceForDefaultDescription)
{
    PoshRuntime* m_receiverRuntime{&iox::runtime::PoshRuntime::initRuntime("subscriber")};

    m_runtime->offerService(iox::capro::ServiceDescription());
    this->InterOpWait();
<<<<<<< HEAD
    auto instanceContainer = m_receiverRuntime->findService(
        {iox::cxx::in_place_type<iox::runtime::SearchMode>(), iox::runtime::SearchMode::WILDCARD},
        {iox::cxx::in_place_type<iox::runtime::SearchMode>(), iox::runtime::SearchMode::WILDCARD});
=======
    auto instanceContainer =
        m_receiverRuntime->findService(iox::capro::AnyServiceString, iox::capro::AnyInstanceString);
>>>>>>> ca26229f

    EXPECT_THAT(0u, instanceContainer.value().size());
}

TEST_F(PoshRuntime_test, ShutdownUnblocksBlockingPublisher)
{
    // get publisher and subscriber
    iox::capro::ServiceDescription serviceDescription{"don't", "stop", "me"};

    iox::popo::PublisherOptions publisherOptions{
        0U, iox::NodeName_t("node"), true, iox::popo::SubscriberTooSlowPolicy::WAIT_FOR_SUBSCRIBER};
    iox::popo::SubscriberOptions subscriberOptions{
        1U, 0U, iox::NodeName_t("node"), true, iox::popo::QueueFullPolicy::BLOCK_PUBLISHER};

    iox::popo::Publisher<uint8_t> publisher{serviceDescription, publisherOptions};
    iox::popo::Subscriber<uint8_t> subscriber{serviceDescription, subscriberOptions};

    ASSERT_TRUE(publisher.hasSubscribers());
    ASSERT_THAT(subscriber.getSubscriptionState(), Eq(iox::SubscribeState::SUBSCRIBED));

    // send samples to fill subscriber queue
    ASSERT_FALSE(publisher.publishCopyOf(42U).has_error());

    auto threadSyncSemaphore = iox::posix::Semaphore::create(iox::posix::CreateUnnamedSingleProcessSemaphore, 0U);
    std::atomic_bool wasSampleSent{false};

    constexpr iox::units::Duration DEADLOCK_TIMEOUT{5_s};
    Watchdog deadlockWatchdog{DEADLOCK_TIMEOUT};
    deadlockWatchdog.watchAndActOnFailure([] { std::terminate(); });

    // block in a separate thread
    std::thread blockingPublisher([&] {
        ASSERT_FALSE(threadSyncSemaphore->post().has_error());
        ASSERT_FALSE(publisher.publishCopyOf(42U).has_error());
        wasSampleSent = true;
    });

    // wait some time to check if the publisher is blocked
    constexpr int64_t SLEEP_IN_MS = 100;
    ASSERT_FALSE(threadSyncSemaphore->wait().has_error());
    std::this_thread::sleep_for(std::chrono::milliseconds(SLEEP_IN_MS));
    EXPECT_THAT(wasSampleSent.load(), Eq(false));

    m_runtime->shutdown();

    blockingPublisher.join(); // ensure the wasChunkSent store happens before the read
    EXPECT_THAT(wasSampleSent.load(), Eq(true));
}

TEST(PoshRuntimeFactory_test, SetValidRuntimeFactorySucceeds)
{
    constexpr const char HYPNOTOAD[]{"hypnotoad"};
    constexpr const char BRAIN_SLUG[]{"brain-slug"};

    auto mockRuntime = PoshRuntimeMock::create(HYPNOTOAD);
    EXPECT_THAT(PoshRuntime::getInstance().getInstanceName().c_str(), StrEq(HYPNOTOAD));
    mockRuntime.reset();

    // if the PoshRuntimeMock could not change the runtime factory, the instance name would still be the old one
    mockRuntime = PoshRuntimeMock::create(BRAIN_SLUG);
    EXPECT_THAT(PoshRuntime::getInstance().getInstanceName().c_str(), StrEq(BRAIN_SLUG));
}

TEST(PoshRuntimeFactory_test, SetEmptyRuntimeFactoryFails)
{
    // this ensures resetting of the runtime factory in case the death test doesn't succeed
    auto mockRuntime = PoshRuntimeMock::create("hypnotoad");

    // do not use the setRuntimeFactory in a test with a running RouDiEnvironment
    EXPECT_DEATH(
        {
            class FactoryAccess : public PoshRuntime
            {
              public:
                using PoshRuntime::factory_t;
                using PoshRuntime::setRuntimeFactory;

              private:
                FactoryAccess(iox::cxx::optional<const iox::RuntimeName_t*> s)
                    : PoshRuntime(s)
                {
                }
            };

            FactoryAccess::setRuntimeFactory(FactoryAccess::factory_t());
        },
        "Cannot set runtime factory. Passed factory must not be empty!");
}

} // namespace<|MERGE_RESOLUTION|>--- conflicted
+++ resolved
@@ -146,13 +146,7 @@
 
     ASSERT_NE(nullptr, applicationPortData);
     EXPECT_EQ(m_runtimeName, applicationPortData->m_runtimeName);
-<<<<<<< HEAD
-    EXPECT_EQ(
-        iox::capro::ServiceDescription(iox::capro::InvalidString, iox::capro::InvalidString, iox::capro::InvalidString),
-        applicationPortData->m_serviceDescription);
-=======
     EXPECT_EQ(iox::capro::ServiceDescription(), applicationPortData->m_serviceDescription);
->>>>>>> ca26229f
     EXPECT_EQ(false, applicationPortData->m_toBeDestroyed);
 }
 
@@ -202,13 +196,7 @@
 
     ASSERT_NE(nullptr, interfacePortData);
     EXPECT_EQ(m_runtimeName, interfacePortData->m_runtimeName);
-<<<<<<< HEAD
-    EXPECT_EQ(
-        iox::capro::ServiceDescription(iox::capro::InvalidString, iox::capro::InvalidString, iox::capro::InvalidString),
-        interfacePortData->m_serviceDescription);
-=======
     EXPECT_EQ(iox::capro::ServiceDescription(), interfacePortData->m_serviceDescription);
->>>>>>> ca26229f
     EXPECT_EQ(false, interfacePortData->m_toBeDestroyed);
     EXPECT_EQ(true, interfacePortData->m_doInitialOfferForward);
 }
@@ -677,39 +665,15 @@
     EXPECT_FALSE(isServiceOffered);
 }
 
-<<<<<<< HEAD
-=======
-TEST_F(PoshRuntime_test, OfferAnyServiceStringIsInvalid)
-{
-    auto isServiceOffered = m_runtime->offerService(
-        {iox::capro::AnyServiceString, iox::capro::AnyInstanceString, iox::capro::AnyEventString});
-
-    EXPECT_FALSE(isServiceOffered);
-}
-
-TEST_F(PoshRuntime_test, OfferAnyServiceIdIsInvalid)
-{
-    auto isServiceOffered = m_runtime->offerService(
-        {iox::capro::AnyServiceString, iox::capro::AnyInstanceString, iox::capro::AnyEventString});
-
-    EXPECT_FALSE(isServiceOffered);
-}
-
->>>>>>> ca26229f
 TEST_F(PoshRuntime_test, FindServiceReturnsNoInstanceForDefaultDescription)
 {
     PoshRuntime* m_receiverRuntime{&iox::runtime::PoshRuntime::initRuntime("subscriber")};
 
     m_runtime->offerService(iox::capro::ServiceDescription());
     this->InterOpWait();
-<<<<<<< HEAD
     auto instanceContainer = m_receiverRuntime->findService(
         {iox::cxx::in_place_type<iox::runtime::SearchMode>(), iox::runtime::SearchMode::WILDCARD},
         {iox::cxx::in_place_type<iox::runtime::SearchMode>(), iox::runtime::SearchMode::WILDCARD});
-=======
-    auto instanceContainer =
-        m_receiverRuntime->findService(iox::capro::AnyServiceString, iox::capro::AnyInstanceString);
->>>>>>> ca26229f
 
     EXPECT_THAT(0u, instanceContainer.value().size());
 }
