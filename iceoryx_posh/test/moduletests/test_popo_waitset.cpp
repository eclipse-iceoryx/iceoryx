// Copyright (c) 2020 by Robert Bosch GmbH. All rights reserved.
//
// Licensed under the Apache License, Version 2.0 (the "License");
// you may not use this file except in compliance with the License.
// You may obtain a copy of the License at
//
//     http://www.apache.org/licenses/LICENSE-2.0
//
// Unless required by applicable law or agreed to in writing, software
// distributed under the License is distributed on an "AS IS" BASIS,
// WITHOUT WARRANTIES OR CONDITIONS OF ANY KIND, either express or implied.
// See the License for the specific language governing permissions and
// limitations under the License.

#include "iceoryx_posh/internal/popo/building_blocks/condition_variable_data.hpp"
#include "iceoryx_posh/popo/condition.hpp"
#include "iceoryx_posh/popo/guard_condition.hpp"
#include "iceoryx_posh/popo/wait_set.hpp"
#include "iceoryx_utils/cxx/vector.hpp"
#include "test.hpp"
#include "timing_test.hpp"

#include <memory>

using namespace ::testing;
using ::testing::Return;
using namespace iox::popo;
using namespace iox::cxx;
using namespace iox::units::duration_literals;

class MockSubscriber : public Condition
{
  public:
    bool setConditionVariable(ConditionVariableData* const conditionVariableDataPtr) noexcept override
    {
        m_condVarPtr = conditionVariableDataPtr;
        return true;
    }

    bool hasTriggered() const noexcept override
    {
        return m_wasTriggered;
    }

    bool unsetConditionVariable() noexcept override
    {
        m_condVarPtr = nullptr;
        return true;
    }

    /// @note done in ChunkQueuePusher
    void notify()
    {
        // We don't need to check if the WaitSet is still alive as it follows RAII and will inform every Condition about
        // a possible destruction
        m_wasTriggered = true;
        ConditionVariableSignaler signaler{m_condVarPtr};
        signaler.notifyOne();
    }

    /// @note members reside in ChunkQueueData in SHM
    bool m_wasTriggered{false};
    ConditionVariableData* m_condVarPtr{nullptr};
};

class WaitSet_test : public Test
{
  public:
    ConditionVariableData m_condVarData;
    WaitSet m_sut{&m_condVarData};
    vector<MockSubscriber, iox::MAX_NUMBER_OF_CONDITIONS> m_subscriberVector;

    iox::posix::Semaphore m_syncSemaphore = iox::posix::Semaphore::create(0u).get_value();

    void SetUp()
    {
        MockSubscriber subscriber;
        while (m_subscriberVector.size() != m_subscriberVector.capacity())
        {
            m_subscriberVector.push_back(subscriber);
        }
    };

    void TearDown()
    {
        m_sut.detachAllConditions();
        m_subscriberVector.clear();
        ConditionVariableWaiter waiter{&m_condVarData};
        waiter.reset();
    };
};

TEST_F(WaitSet_test, AttachSingleConditionSuccessful)
{
    EXPECT_FALSE(m_sut.attachCondition(m_subscriberVector.front()).has_error());
}

TEST_F(WaitSet_test, AttachSameConditionTwiceResultsInFailure)
{
    m_sut.attachCondition(m_subscriberVector.front());
    EXPECT_THAT(m_sut.attachCondition(m_subscriberVector.front()).get_error(),
                Eq(WaitSetError::CONDITION_VARIABLE_ALREADY_SET));
}

TEST_F(WaitSet_test, AttachConditionAndDestroyResultsInLifetimeFailure)
{
    auto errorHandlerCalled{false};
    iox::Error receivedError;
    WaitSet* m_sut2 = static_cast<WaitSet*>(malloc(sizeof(WaitSet)));
    new (m_sut2) WaitSet{&m_condVarData};

    auto errorHandlerGuard = iox::ErrorHandler::SetTemporaryErrorHandler(
        [&errorHandlerCalled,
         &receivedError](const iox::Error error, const std::function<void()>, const iox::ErrorLevel) {
            errorHandlerCalled = true;
            receivedError = error;
        });

    {
        MockSubscriber scopedCondition;
        m_sut2->attachCondition(scopedCondition);
    }

    EXPECT_TRUE(errorHandlerCalled);
    EXPECT_THAT(receivedError, Eq(iox::Error::kPOPO__WAITSET_CONDITION_LIFETIME_ISSUE));
    free(m_sut2);
}

TEST_F(WaitSet_test, AttachConditionAndDestroyWaitSetResultsInDetach)
{
    {
        WaitSet m_sut2{&m_condVarData};
        m_sut2.attachCondition(m_subscriberVector.front());
    }
    EXPECT_FALSE(m_subscriberVector.front().isConditionVariableAttached());
}

<<<<<<< HEAD
TEST_F(WaitSet_test, AttachConditionAndMoveIsSuccessful)
{
    /// @todo
}


TEST_F(WaitSet_test, AttachConditionAndMoveAssignIsSuccessful)
{
    /// @todo
=======
TEST_F(WaitSet_test, DISABLED_AttachConditionAndMoveIsSuccessful)
{
    /// @todo move c'tor currently deleted
}


TEST_F(WaitSet_test, DISABLED_AttachConditionAndMoveAssignIsSuccessful)
{
    /// @todo move assign currently deleted
>>>>>>> 9acb39fa
}

TEST_F(WaitSet_test, AttachMaximumAllowedConditionsSuccessful)
{
    for (auto& currentSubscriber : m_subscriberVector)
    {
        EXPECT_FALSE(m_sut.attachCondition(currentSubscriber).has_error());
    }
}

TEST_F(WaitSet_test, AttachTooManyConditionsResultsInFailure)
{
    for (auto& currentSubscriber : m_subscriberVector)
    {
        m_sut.attachCondition(currentSubscriber);
    }

    MockSubscriber extraCondition;
    EXPECT_THAT(m_sut.attachCondition(extraCondition).get_error(), Eq(WaitSetError::CONDITION_VECTOR_OVERFLOW));
}

TEST_F(WaitSet_test, DetachSingleConditionSuccessful)
{
    m_sut.attachCondition(m_subscriberVector.front());
    EXPECT_TRUE(m_sut.detachCondition(m_subscriberVector.front()));
}

TEST_F(WaitSet_test, DetachMultipleConditionsSuccessful)
{
    for (auto& currentSubscriber : m_subscriberVector)
    {
        m_sut.attachCondition(currentSubscriber);
    }
    for (auto& currentSubscriber : m_subscriberVector)
    {
        EXPECT_TRUE(m_sut.detachCondition(currentSubscriber));
    }
}

TEST_F(WaitSet_test, DetachConditionNotInListResultsInFailure)
{
    EXPECT_FALSE(m_sut.detachCondition(m_subscriberVector.front()));
}

TEST_F(WaitSet_test, DetachUnknownConditionResultsInFailure)
{
    m_sut.attachCondition(m_subscriberVector.front());
    EXPECT_FALSE(m_sut.detachCondition(m_subscriberVector.back()));
}

TEST_F(WaitSet_test, AttachConditionInTwoWaitSetsResultsInAlreadySetError)
{
    WaitSet m_sut2{&m_condVarData};
    m_sut.attachCondition(m_subscriberVector.front());
    EXPECT_THAT(m_sut2.attachCondition(m_subscriberVector.front()).get_error(),
                Eq(WaitSetError::CONDITION_VARIABLE_ALREADY_SET));
}

TEST_F(WaitSet_test, TimedWaitWithInvalidTimeResultsInEmptyVector)
{
    auto emptyVector = m_sut.timedWait(0_ms);
    EXPECT_TRUE(emptyVector.empty());
}

TEST_F(WaitSet_test, NoAttachTimedWaitResultsInEmptyVector)
{
    auto emptyVector = m_sut.timedWait(1_ms);
    EXPECT_TRUE(emptyVector.empty());
}

TEST_F(WaitSet_test, TimedWaitWithMaximumNumberOfConditionsResultsInReturnOfMaximumNumberOfConditions)
{
    for (auto& currentSubscriber : m_subscriberVector)
    {
        m_sut.attachCondition(currentSubscriber);
        currentSubscriber.notify();
    }
    auto fulfilledConditions = m_sut.timedWait(1_ms);
    EXPECT_THAT(fulfilledConditions.size(), Eq(iox::MAX_NUMBER_OF_CONDITIONS));
}

TEST_F(WaitSet_test, TimedWaitWithNotificationResultsInImmediateTrigger)
{
    m_sut.attachCondition(m_subscriberVector.front());
    m_subscriberVector.front().notify();
    auto fulfilledConditions = m_sut.timedWait(1_ms);
    EXPECT_THAT(fulfilledConditions.size(), Eq(1));
    EXPECT_THAT(fulfilledConditions.front(), &m_subscriberVector.front());
}

TEST_F(WaitSet_test, TimeoutOfTimedWaitResultsInEmptyVector)
{
    m_sut.attachCondition(m_subscriberVector.front());
    auto fulfilledConditions = m_sut.timedWait(1_ms);
    EXPECT_THAT(fulfilledConditions.size(), Eq(0));
}

TEST_F(WaitSet_test, NotifyOneWhileWaitingResultsInTriggerMultiThreaded)
{
    std::atomic<int> counter{0};
    m_sut.attachCondition(m_subscriberVector.front());
    std::thread waiter([&] {
        EXPECT_THAT(counter, Eq(0));
        m_syncSemaphore.post();
        auto fulfilledConditions = m_sut.wait();
        EXPECT_THAT(fulfilledConditions.size(), Eq(1));
        EXPECT_THAT(fulfilledConditions.front(), &m_subscriberVector.front());
        EXPECT_THAT(counter, Eq(1));
    });
    m_syncSemaphore.wait();
    counter++;
    m_subscriberVector.front().notify();
    waiter.join();
}

TEST_F(WaitSet_test, AttachManyNotifyOneWhileWaitingResultsInTriggerMultiThreaded)
{
    std::atomic<int> counter{0};
    m_sut.attachCondition(m_subscriberVector[0]);
    m_sut.attachCondition(m_subscriberVector[1]);
    std::thread waiter([&] {
        EXPECT_THAT(counter, Eq(0));
        m_syncSemaphore.post();
        auto fulfilledConditions = m_sut.wait();
        EXPECT_THAT(fulfilledConditions.size(), Eq(1));
        EXPECT_THAT(fulfilledConditions.front(), &m_subscriberVector[0]);
        EXPECT_THAT(counter, Eq(1));
    });
    m_syncSemaphore.wait();
    counter++;
    m_subscriberVector[0].notify();
    waiter.join();
}

TIMING_TEST_F(WaitSet_test, AttachManyNotifyManyBeforeWaitingResultsInTriggerMultiThreaded, Repeat(5), [&] {
    std::atomic<int> counter{0};
    m_sut.attachCondition(m_subscriberVector[0]);
    m_sut.attachCondition(m_subscriberVector[1]);
    std::thread waiter([&] {
        EXPECT_THAT(counter, Eq(0));
        m_syncSemaphore.post();
        std::this_thread::sleep_for(std::chrono::milliseconds(1));
        m_syncSemaphore.wait();
        auto fulfilledConditions = m_sut.wait();
        TIMING_TEST_ASSERT_TRUE(fulfilledConditions.size() == 2);
        EXPECT_THAT(fulfilledConditions[0], &m_subscriberVector[0]);
        EXPECT_THAT(fulfilledConditions[1], &m_subscriberVector[1]);
        EXPECT_THAT(counter, Eq(1));
    });
    m_syncSemaphore.wait();
    m_subscriberVector[0].notify();
    m_subscriberVector[1].notify();
    counter++;
    m_syncSemaphore.post();
    waiter.join();
});


TIMING_TEST_F(WaitSet_test, AttachManyNotifyManyWhileWaitingResultsInTriggerMultiThreaded, Repeat(5), [&] {
    std::atomic<int> counter{0};
    m_sut.attachCondition(m_subscriberVector[0]);
    m_sut.attachCondition(m_subscriberVector[1]);
    std::thread waiter([&] {
        EXPECT_THAT(counter, Eq(0));
        m_syncSemaphore.post();
        auto fulfilledConditions = m_sut.wait();
        EXPECT_THAT(fulfilledConditions.size(), Eq(2));
        EXPECT_THAT(fulfilledConditions[0], &m_subscriberVector[0]);
        EXPECT_THAT(fulfilledConditions[1], &m_subscriberVector[1]);
        EXPECT_THAT(counter, Eq(1));
    });
    m_syncSemaphore.wait();
    m_subscriberVector[0].notify();
    m_subscriberVector[1].notify();
    counter++;
    waiter.join();
});


TEST_F(WaitSet_test, WaitWithoutNotifyResultsInBlockingMultiThreaded)
{
    std::atomic<int> counter{0};
    m_sut.attachCondition(m_subscriberVector.front());
    std::thread waiter([&] {
        EXPECT_THAT(counter, Eq(0));
        m_syncSemaphore.post();
        m_sut.wait();
        EXPECT_THAT(counter, Eq(1));
    });
    m_syncSemaphore.wait();
    counter++;
    m_subscriberVector.front().notify();
    waiter.join();
}

TEST_F(WaitSet_test, NotifyGuardConditionWhileWaitingResultsInTriggerMultiThreaded)
{
    std::atomic<int> counter{0};
    GuardCondition guardCond;
    m_sut.attachCondition(guardCond);
    std::thread waiter([&] {
        EXPECT_THAT(counter, Eq(0));
        m_syncSemaphore.post();
        auto fulfilledConditions = m_sut.wait();
        EXPECT_THAT(fulfilledConditions.size(), Eq(1));
        EXPECT_THAT(fulfilledConditions.front(), &guardCond);
        EXPECT_THAT(counter, Eq(1));
    });
    m_syncSemaphore.wait();
    counter++;
    guardCond.setTrigger();
    waiter.join();
    m_sut.detachCondition(guardCond);
}

TEST_F(WaitSet_test, NotifyGuardConditionOnceTimedWaitResultsInResetOfTrigger)
{
    GuardCondition guardCond;
    m_sut.attachCondition(guardCond);
    guardCond.setTrigger();
    auto fulfilledConditions1 = m_sut.timedWait(1_ms);
    EXPECT_THAT(fulfilledConditions1.size(), Eq(1));
    EXPECT_THAT(fulfilledConditions1.front(), &guardCond);
    guardCond.resetTrigger();
    auto fulfilledConditions2 = m_sut.timedWait(1_ms);
    EXPECT_THAT(fulfilledConditions2.size(), Eq(0));
    m_sut.detachCondition(guardCond);
}<|MERGE_RESOLUTION|>--- conflicted
+++ resolved
@@ -135,17 +135,6 @@
     EXPECT_FALSE(m_subscriberVector.front().isConditionVariableAttached());
 }
 
-<<<<<<< HEAD
-TEST_F(WaitSet_test, AttachConditionAndMoveIsSuccessful)
-{
-    /// @todo
-}
-
-
-TEST_F(WaitSet_test, AttachConditionAndMoveAssignIsSuccessful)
-{
-    /// @todo
-=======
 TEST_F(WaitSet_test, DISABLED_AttachConditionAndMoveIsSuccessful)
 {
     /// @todo move c'tor currently deleted
@@ -155,7 +144,6 @@
 TEST_F(WaitSet_test, DISABLED_AttachConditionAndMoveAssignIsSuccessful)
 {
     /// @todo move assign currently deleted
->>>>>>> 9acb39fa
 }
 
 TEST_F(WaitSet_test, AttachMaximumAllowedConditionsSuccessful)
