<<<<<<< HEAD
// Copyright (c) 2019, 2020 by Robert Bosch GmbH. All rights reserved.
// Copyright (c) 2021 by Apex.AI Inc. All rights reserved.
=======
// Copyright (c) 2019 - 2020 by Robert Bosch GmbH. All rights reserved.
// Copyright (c) 2020 - 2021 by Apex.AI Inc. All rights reserved.
>>>>>>> d4923d4e
//
// Licensed under the Apache License, Version 2.0 (the "License");
// you may not use this file except in compliance with the License.
// You may obtain a copy of the License at
//
//     http://www.apache.org/licenses/LICENSE-2.0
//
// Unless required by applicable law or agreed to in writing, software
// distributed under the License is distributed on an "AS IS" BASIS,
// WITHOUT WARRANTIES OR CONDITIONS OF ANY KIND, either express or implied.
// See the License for the specific language governing permissions and
// limitations under the License.
//
// SPDX-License-Identifier: Apache-2.0

#include "iceoryx_posh/iceoryx_posh_types.hpp"
#include "iceoryx_posh/internal/mepoo/memory_manager.hpp"
#include "iceoryx_posh/internal/popo/ports/application_port.hpp"
#include "iceoryx_posh/internal/popo/ports/base_port.hpp"
#include "iceoryx_posh/internal/popo/ports/interface_port.hpp"
#include "iceoryx_posh/internal/popo/ports/publisher_port_data.hpp"
#include "iceoryx_posh/internal/popo/ports/publisher_port_user.hpp"
#include "iceoryx_posh/internal/popo/ports/subscriber_port_data.hpp"
#include "iceoryx_posh/internal/popo/ports/subscriber_port_user.hpp"
#include "iceoryx_utils/cxx/generic_raii.hpp"
#include "iceoryx_utils/cxx/helplets.hpp"
#include "test.hpp"

using namespace ::testing;
using namespace iox::capro;
using namespace iox::popo;

const iox::capro::ServiceDescription SERVICE_DESCRIPTION_VALID("Radar", "FrontRight", "ChuckNorrisDetected");
const iox::capro::ServiceDescription SERVICE_DESCRIPTION_EMPTY(0, 0, 0);
<<<<<<< HEAD
const iox::popo::QueueFullPolicy QUEUE_FULL_POLICY_BLOCKING{QueueFullPolicy::DISCARD_OLDEST_DATA};
const iox::ProcessName_t APP_NAME_EMPTY = {""};
const iox::ProcessName_t APP_NAME_FOR_PUBLISHER_PORTS = {"PublisherPort"};
const iox::ProcessName_t APP_NAME_FOR_SUBSCRIBER_PORTS = {"SubscriberPort"};
const iox::ProcessName_t APP_NAME_FOR_INTERFACE_PORTS = {"InterfacePort"};
const iox::ProcessName_t APP_NAME_FOR_APPLICATION_PORTS = {"AppPort"};
=======
const iox::RuntimeName_t RUNTIME_NAME_EMPTY = {""};
const iox::RuntimeName_t RUNTIME_NAME_FOR_PUBLISHER_PORTS = {"PublisherPort"};
const iox::RuntimeName_t RUNTIME_NAME_FOR_SUBSCRIBER_PORTS = {"SubscriberPort"};
const iox::RuntimeName_t RUNTIME_NAME_FOR_INTERFACE_PORTS = {"InterfacePort"};
const iox::RuntimeName_t RUNTIME_NAME_FOR_APPLICATION_PORTS = {"AppPort"};
>>>>>>> d4923d4e

iox::mepoo::MemoryManager m_memoryManager;
std::vector<iox::UniquePortId> uniquePortIds;

using PortDataTypes =
    Types<BasePortData, PublisherPortData, SubscriberPortData, InterfacePortData, ApplicationPortData>;

/// we require TYPED_TEST since we support gtest 1.8 for our safety targets
#pragma GCC diagnostic push
#pragma GCC diagnostic ignored "-Wdeprecated-declarations"
TYPED_TEST_CASE(BasePort_test, PortDataTypes);
#pragma GCC diagnostic pop

// port data factories

template <typename T>
T* createPortData()
{
    return nullptr;
}
template <>
BasePortData* createPortData()
{
    return new BasePortData();
}
template <>
PublisherPortData* createPortData()
{
    PublisherOptions options;
    options.historyCapacity = 1U;
    return new PublisherPortData(SERVICE_DESCRIPTION_VALID, RUNTIME_NAME_FOR_PUBLISHER_PORTS, &m_memoryManager, options);
}
template <>
SubscriberPortData* createPortData()
{
    return new SubscriberPortData(SERVICE_DESCRIPTION_VALID,
                                  RUNTIME_NAME_FOR_SUBSCRIBER_PORTS,
                                  iox::cxx::VariantQueueTypes::FiFo_MultiProducerSingleConsumer,
                                  SubscriberOptions());
}
template <>
InterfacePortData* createPortData()
{
    return new InterfacePortData(RUNTIME_NAME_FOR_INTERFACE_PORTS, iox::capro::Interfaces::INTERNAL);
}
template <>
ApplicationPortData* createPortData()
{
    return new ApplicationPortData(RUNTIME_NAME_FOR_APPLICATION_PORTS);
}

// expected ServiceDescription factories

template <typename T>
const ServiceDescription& expectedServiceDescription()
{
    return SERVICE_DESCRIPTION_EMPTY;
}
template <>
const ServiceDescription& expectedServiceDescription<PublisherPortData>()
{
    return SERVICE_DESCRIPTION_VALID;
}
template <>
const ServiceDescription& expectedServiceDescription<SubscriberPortData>()
{
    return SERVICE_DESCRIPTION_VALID;
}

// expected ProcessName factories

template <typename T>
const iox::RuntimeName_t& expectedProcessName()
{
    return RUNTIME_NAME_EMPTY;
}
template <>
const iox::RuntimeName_t& expectedProcessName<PublisherPortData>()
{
    return RUNTIME_NAME_FOR_PUBLISHER_PORTS;
}
template <>
const iox::RuntimeName_t& expectedProcessName<SubscriberPortData>()
{
    return RUNTIME_NAME_FOR_SUBSCRIBER_PORTS;
}
template <>
const iox::RuntimeName_t& expectedProcessName<InterfacePortData>()
{
    return RUNTIME_NAME_FOR_INTERFACE_PORTS;
}
template <>
const iox::RuntimeName_t& expectedProcessName<ApplicationPortData>()
{
    return RUNTIME_NAME_FOR_APPLICATION_PORTS;
}

template <typename PortData>
class BasePort_test : public Test
{
  public:
    using PortData_t = PortData;

    virtual void SetUp()
    {
        for (auto& id : uniquePortIds)
        {
            EXPECT_THAT(this->sut.getUniqueID(), Ne(id));
        }
        uniquePortIds.emplace_back(sut.getUniqueID());
    }

    virtual void TearDown()
    {
    }

    iox::cxx::GenericRAII m_uniqueRouDiId{[] { iox::popo::internal::setUniqueRouDiId(0); },
                                          [] { iox::popo::internal::unsetUniqueRouDiId(); }};

    std::unique_ptr<PortData> sutData{createPortData<PortData>()};
    BasePort sut{sutData.get()};
};

TYPED_TEST(BasePort_test, CallingGetCaProServiceDescriptionWorks)
{
    using PortData_t = typename TestFixture::PortData_t;
    EXPECT_THAT(this->sut.getCaProServiceDescription(), Eq(expectedServiceDescription<PortData_t>()));
}

TYPED_TEST(BasePort_test, CallingGetProcessNameWorks)
{
    using PortData_t = typename TestFixture::PortData_t;
    EXPECT_THAT(this->sut.getRuntimeName(), Eq(expectedProcessName<PortData_t>()));
}<|MERGE_RESOLUTION|>--- conflicted
+++ resolved
@@ -1,10 +1,5 @@
-<<<<<<< HEAD
-// Copyright (c) 2019, 2020 by Robert Bosch GmbH. All rights reserved.
-// Copyright (c) 2021 by Apex.AI Inc. All rights reserved.
-=======
 // Copyright (c) 2019 - 2020 by Robert Bosch GmbH. All rights reserved.
 // Copyright (c) 2020 - 2021 by Apex.AI Inc. All rights reserved.
->>>>>>> d4923d4e
 //
 // Licensed under the Apache License, Version 2.0 (the "License");
 // you may not use this file except in compliance with the License.
@@ -39,20 +34,12 @@
 
 const iox::capro::ServiceDescription SERVICE_DESCRIPTION_VALID("Radar", "FrontRight", "ChuckNorrisDetected");
 const iox::capro::ServiceDescription SERVICE_DESCRIPTION_EMPTY(0, 0, 0);
-<<<<<<< HEAD
-const iox::popo::QueueFullPolicy QUEUE_FULL_POLICY_BLOCKING{QueueFullPolicy::DISCARD_OLDEST_DATA};
-const iox::ProcessName_t APP_NAME_EMPTY = {""};
-const iox::ProcessName_t APP_NAME_FOR_PUBLISHER_PORTS = {"PublisherPort"};
-const iox::ProcessName_t APP_NAME_FOR_SUBSCRIBER_PORTS = {"SubscriberPort"};
-const iox::ProcessName_t APP_NAME_FOR_INTERFACE_PORTS = {"InterfacePort"};
-const iox::ProcessName_t APP_NAME_FOR_APPLICATION_PORTS = {"AppPort"};
-=======
+
 const iox::RuntimeName_t RUNTIME_NAME_EMPTY = {""};
 const iox::RuntimeName_t RUNTIME_NAME_FOR_PUBLISHER_PORTS = {"PublisherPort"};
 const iox::RuntimeName_t RUNTIME_NAME_FOR_SUBSCRIBER_PORTS = {"SubscriberPort"};
 const iox::RuntimeName_t RUNTIME_NAME_FOR_INTERFACE_PORTS = {"InterfacePort"};
 const iox::RuntimeName_t RUNTIME_NAME_FOR_APPLICATION_PORTS = {"AppPort"};
->>>>>>> d4923d4e
 
 iox::mepoo::MemoryManager m_memoryManager;
 std::vector<iox::UniquePortId> uniquePortIds;
@@ -83,7 +70,8 @@
 {
     PublisherOptions options;
     options.historyCapacity = 1U;
-    return new PublisherPortData(SERVICE_DESCRIPTION_VALID, RUNTIME_NAME_FOR_PUBLISHER_PORTS, &m_memoryManager, options);
+    return new PublisherPortData(
+        SERVICE_DESCRIPTION_VALID, RUNTIME_NAME_FOR_PUBLISHER_PORTS, &m_memoryManager, options);
 }
 template <>
 SubscriberPortData* createPortData()
