--- conflicted
+++ resolved
@@ -465,8 +465,4 @@
 {
     waitReturnsSortedListWhenTriggeredInReverseOrder(
         *this, [this] { return m_waiter.timedWait(iox::units::Duration::fromSeconds(1)); });
-<<<<<<< HEAD
-}
-=======
-}
->>>>>>> cc897792
+}