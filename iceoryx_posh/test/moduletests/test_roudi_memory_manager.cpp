// Copyright (c) 2020 by Robert Bosch GmbH. All rights reserved.
//
// Licensed under the Apache License, Version 2.0 (the "License");
// you may not use this file except in compliance with the License.
// You may obtain a copy of the License at
//
//     http://www.apache.org/licenses/LICENSE-2.0
//
// Unless required by applicable law or agreed to in writing, software
// distributed under the License is distributed on an "AS IS" BASIS,
// WITHOUT WARRANTIES OR CONDITIONS OF ANY KIND, either express or implied.
// See the License for the specific language governing permissions and
// limitations under the License.

#include "iceoryx_posh/roudi/memory/roudi_memory_manager.hpp"

#include "mocks/roudi_memory_block_mock.hpp"
#include "mocks/roudi_memory_provider_mock.hpp"

#include "mocks/logger_mock.hpp"

#include "test.hpp"

using namespace ::testing;

using namespace iox::roudi;
<<<<<<< HEAD
/// @todo the RouDiMemoryManager changed quite much from the initial idea, check which tests makes sense
=======
>>>>>>> 453549bd

class RouDiMemoryManager_Test : public Test
{
  public:
    void SetUp() override
    {
    }

    void TearDown() override
    {
    }

    static const int32_t nbTestCase = 4;

    RouDiMemoryManagerError m_testCombinationRoudiMemoryManagerError[nbTestCase] =
    {
        RouDiMemoryManagerError::MEMORY_PROVIDER_EXHAUSTED,
        RouDiMemoryManagerError::NO_MEMORY_PROVIDER_PRESENT,
        RouDiMemoryManagerError::MEMORY_CREATION_FAILED,
        RouDiMemoryManagerError::MEMORY_DESTRUCTION_FAILED,
    };

    const char* m_testResultOperatorMethod[nbTestCase] =
    {
        "MEMORY_PROVIDER_EXHAUSTED",
        "NO_MEMORY_PROVIDER_PRESENT",
        "MEMORY_CREATION_FAILED",
        "MEMORY_DESTRUCTION_FAILED"
    };

    MemoryBlockMock memoryBlock1;
    MemoryBlockMock memoryBlock2;
    MemoryProviderTestImpl memoryProvider1;
    MemoryProviderTestImpl memoryProvider2;

    Logger_Mock loggerMock;
    Logger_Mock loggerMockResult;

    RouDiMemoryManager sut;
};

TEST_F(RouDiMemoryManager_Test, CallingCreateAndAnnounceMemoryWithoutMemoryProviderFails)
{
    auto expectError = sut.createAndAnnounceMemory();
    ASSERT_THAT(expectError.has_error(), Eq(true));
    EXPECT_THAT(expectError.get_error(), Eq(RouDiMemoryManagerError::NO_MEMORY_PROVIDER_PRESENT));
}

TEST_F(RouDiMemoryManager_Test, CallingCreateMemoryWithMemoryProviderSucceeds)
{
    uint64_t MEMORY_SIZE_1{16};
    uint64_t MEMORY_ALIGNMENT_1{8};
    uint64_t MEMORY_SIZE_2{32};
    uint64_t MEMORY_ALIGNMENT_2{16};
    EXPECT_CALL(memoryBlock1, sizeMock()).WillRepeatedly(Return(MEMORY_SIZE_1));
    EXPECT_CALL(memoryBlock1, alignmentMock()).WillRepeatedly(Return(MEMORY_ALIGNMENT_1));
    EXPECT_CALL(memoryBlock1, memoryAvailableMock(_));
    EXPECT_CALL(memoryBlock2, sizeMock()).WillRepeatedly(Return(MEMORY_SIZE_2));
    EXPECT_CALL(memoryBlock2, alignmentMock()).WillRepeatedly(Return(MEMORY_ALIGNMENT_2));
    EXPECT_CALL(memoryBlock2, memoryAvailableMock(_));

    memoryProvider1.addMemoryBlock(&memoryBlock1);
    memoryProvider2.addMemoryBlock(&memoryBlock2);

    sut.addMemoryProvider(&memoryProvider1);
    sut.addMemoryProvider(&memoryProvider2);

    EXPECT_THAT(sut.createAndAnnounceMemory().has_error(), Eq(false));

//    EXPECT_CALL(memoryBlock1, destroyMock());
//    EXPECT_CALL(memoryBlock2, destroyMock());
}

TEST_F(RouDiMemoryManager_Test, CallingCreateMemoryWithMemoryProviderError)
{
    sut.addMemoryProvider(&memoryProvider1);

    ASSERT_THAT(sut.createAndAnnounceMemory().has_error(), Eq(true));
    EXPECT_THAT(sut.createAndAnnounceMemory().get_error(), Eq(RouDiMemoryManagerError::MEMORY_CREATION_FAILED));

    sut.destroyMemory();

//    ASSERT_THAT(sut.destroyMemory().has_error(), Eq(true));
//    EXPECT_THAT(memoryProvider1.destroyMemory().get_error(), Eq(RouDiMemoryManagerError::MEMORY_DESTRUCTION_FAILED));
}

TEST_F(RouDiMemoryManager_Test, CallingCreateMemoryWithMemoryProviderError)
{
    sut.addMemoryProvider(&memoryProvider1);

    // If no memory block is added to memory provider, Create and Announce Memory will return a error
    ASSERT_THAT(sut.createAndAnnounceMemory().has_error(), Eq(true));
    EXPECT_THAT(sut.createAndAnnounceMemory().get_error(), Eq(RouDiMemoryManagerError::MEMORY_CREATION_FAILED));

    sut.destroyMemory();
}

TEST_F(RouDiMemoryManager_Test, RouDiMemoryManagerDTorTriggersMemoryProviderDestroy)
{
    uint64_t MEMORY_SIZE_1{16};
    uint64_t MEMORY_ALIGNMENT_1{8};
    EXPECT_CALL(memoryBlock1, sizeMock()).WillRepeatedly(Return(MEMORY_SIZE_1));
    EXPECT_CALL(memoryBlock1, alignmentMock()).WillRepeatedly(Return(MEMORY_ALIGNMENT_1));
    EXPECT_CALL(memoryBlock1, memoryAvailableMock(_));

    memoryProvider1.addMemoryBlock(&memoryBlock1);

    {
        RouDiMemoryManager sutDestroy;
        sutDestroy.addMemoryProvider(&memoryProvider1);
        sutDestroy.createAndAnnounceMemory();
//        EXPECT_CALL(memoryBlock1, destroyMock()).Times(1);
    }
//    EXPECT_CALL(memoryBlock1, destroyMock()).Times(0);
}

TEST_F(RouDiMemoryManager_Test, AddMemoryProviderExceedsCapacity)
{
    MemoryProviderTestImpl memoryProvider[iox::MAX_NUMBER_OF_MEMORY_PROVIDER + 1];
    RouDiMemoryManager sutExhausting;

    for (uint32_t i = 0; i < iox::MAX_NUMBER_OF_MEMORY_PROVIDER; ++i)
    {
        EXPECT_THAT(sutExhausting.addMemoryProvider(&memoryProvider[i]).has_error(), Eq(false));
    }

    auto expectError = sutExhausting.addMemoryProvider(&memoryProvider[iox::MAX_NUMBER_OF_MEMORY_PROVIDER]);
    ASSERT_THAT(expectError.has_error(), Eq(true));
    EXPECT_THAT(expectError.get_error(), Eq(RouDiMemoryManagerError::MEMORY_PROVIDER_EXHAUSTED));
}
<<<<<<< HEAD
=======

TEST_F(RouDiMemoryManager_Test, OperatorTest)
{
    for(int16_t i = 0; i < nbTestCase; i++)
    {
        iox::log::LogStream logStream(loggerMock);
        logStream << m_testCombinationRoudiMemoryManagerError[i];
        logStream.Flush();
        ASSERT_THAT(loggerMock.m_logs.size(), Eq(i + 1U));
        EXPECT_THAT(loggerMock.m_logs[i].message, Eq(m_testResultOperatorMethod[i]));
    }
}
>>>>>>> 453549bd
<|MERGE_RESOLUTION|>--- conflicted
+++ resolved
@@ -24,10 +24,6 @@
 using namespace ::testing;
 
 using namespace iox::roudi;
-<<<<<<< HEAD
-/// @todo the RouDiMemoryManager changed quite much from the initial idea, check which tests makes sense
-=======
->>>>>>> 453549bd
 
 class RouDiMemoryManager_Test : public Test
 {
@@ -97,21 +93,8 @@
 
     EXPECT_THAT(sut.createAndAnnounceMemory().has_error(), Eq(false));
 
-//    EXPECT_CALL(memoryBlock1, destroyMock());
-//    EXPECT_CALL(memoryBlock2, destroyMock());
-}
-
-TEST_F(RouDiMemoryManager_Test, CallingCreateMemoryWithMemoryProviderError)
-{
-    sut.addMemoryProvider(&memoryProvider1);
-
-    ASSERT_THAT(sut.createAndAnnounceMemory().has_error(), Eq(true));
-    EXPECT_THAT(sut.createAndAnnounceMemory().get_error(), Eq(RouDiMemoryManagerError::MEMORY_CREATION_FAILED));
-
-    sut.destroyMemory();
-
-//    ASSERT_THAT(sut.destroyMemory().has_error(), Eq(true));
-//    EXPECT_THAT(memoryProvider1.destroyMemory().get_error(), Eq(RouDiMemoryManagerError::MEMORY_DESTRUCTION_FAILED));
+    EXPECT_CALL(memoryBlock1, destroyMock());
+    EXPECT_CALL(memoryBlock2, destroyMock());
 }
 
 TEST_F(RouDiMemoryManager_Test, CallingCreateMemoryWithMemoryProviderError)
@@ -139,9 +122,9 @@
         RouDiMemoryManager sutDestroy;
         sutDestroy.addMemoryProvider(&memoryProvider1);
         sutDestroy.createAndAnnounceMemory();
-//        EXPECT_CALL(memoryBlock1, destroyMock()).Times(1);
+        EXPECT_CALL(memoryBlock1, destroyMock()).Times(1);
     }
-//    EXPECT_CALL(memoryBlock1, destroyMock()).Times(0);
+    EXPECT_CALL(memoryBlock1, destroyMock()).Times(0);
 }
 
 TEST_F(RouDiMemoryManager_Test, AddMemoryProviderExceedsCapacity)
@@ -158,8 +141,6 @@
     ASSERT_THAT(expectError.has_error(), Eq(true));
     EXPECT_THAT(expectError.get_error(), Eq(RouDiMemoryManagerError::MEMORY_PROVIDER_EXHAUSTED));
 }
-<<<<<<< HEAD
-=======
 
 TEST_F(RouDiMemoryManager_Test, OperatorTest)
 {
@@ -172,4 +153,3 @@
         EXPECT_THAT(loggerMock.m_logs[i].message, Eq(m_testResultOperatorMethod[i]));
     }
 }
->>>>>>> 453549bd
