--- conflicted
+++ resolved
@@ -17,52 +17,12 @@
 #include "iceoryx_posh/gateway/toml_gateway_config_parser.hpp"
 #include "stubs/stub_toml_gateway_config_parser.hpp"
 
+#include "iceoryx/tests/posh/moduletests/test_input_path.hpp"
 #include "test.hpp"
-#include "iceoryx/tests/posh/moduletests/test_input_path.hpp"
 
 using namespace ::testing;
 using ::testing::_;
 
-<<<<<<< HEAD
-using namespace iox::config;
-
-// ======================================== Helpers ======================================== //
-const std::string TestFile = "gwconfig_test.tmp";
-#ifndef _WIN32
-const std::string TempPath = "/tmp";
-const std::string TestFilePath = TempPath + "/" + TestFile;
-#else
-const std::string TempPath = std::getenv("TEMP");
-const std::string TestFilePath = TempPath + "\\" + TestFile;
-#endif
-
-// ======================================== Fixture ======================================== //
-class TomlGatewayConfigParser_Test : public TestWithParam<std::tuple<std::string, bool>>
-{
-  public:
-    void SetUp(){};
-    void TearDown()
-    {
-        if (std::remove(TestFilePath.c_str()) != 0)
-        {
-            std::cerr << "Failed to remove temporary file '" << TestFilePath
-                      << "'. You'll have to remove it by yourself." << std::endl;
-        }
-    };
-    void CreateTmpTomlFile(std::shared_ptr<cpptoml::table> toml)
-    {
-        std::fstream fs(TestFilePath, std::fstream::out | std::fstream::trunc);
-        if (fs.std::fstream::is_open())
-        {
-            fs << *toml;
-        }
-        else
-        {
-            ASSERT_STREQ("expected open fstream", "fstream not open");
-        }
-        fs.close();
-    }
-=======
 // ======================================== Helpers ======================================== //
 namespace
 {
@@ -81,7 +41,6 @@
     void TearDown(){};
 
     iox::roudi::ConfigFilePathString_t m_configFilePath;
->>>>>>> c043d3c3
 };
 
 /// we require INSTANTIATE_TEST_CASE since we support gtest 1.8 for our safety targets
@@ -320,7 +279,7 @@
                                ParseErrorInputFile_t{iox::config::TomlGatewayConfigParseError::EXCEPTION_IN_PARSER,
                                                      "toml_parser_exception.toml"}));
 
-                                                     
+
 #pragma GCC diagnostic pop
 
 TEST_P(TomlGatewayConfigParserTest, ParseMalformedInputFileCausesError)
