// Copyright (c) 2021 by Robert Bosch GmbH. All rights reserved.
// Copyright (c) 2021 by Apex.AI Inc. All rights reserved.
//
// Licensed under the Apache License, Version 2.0 (the "License");
// you may not use this file except in compliance with the License.
// You may obtain a copy of the License at
//
//     http://www.apache.org/licenses/LICENSE-2.0
//
// Unless required by applicable law or agreed to in writing, software
// distributed under the License is distributed on an "AS IS" BASIS,
// WITHOUT WARRANTIES OR CONDITIONS OF ANY KIND, either express or implied.
// See the License for the specific language governing permissions and
// limitations under the License.
//
// SPDX-License-Identifier: Apache-2.0

#include "iceoryx_posh/iceoryx_posh_types.hpp"
#include "iceoryx_posh/internal/roudi/process.hpp"
#include "iceoryx_posh/mepoo/mepoo_config.hpp"
#include "iceoryx_posh/roudi/memory/roudi_memory_interface.hpp"
#include "iceoryx_posh/version/compatibility_check_level.hpp"
#include "iceoryx_utils/cxx/string.hpp"
#include "iceoryx_utils/platform/types.hpp"
#include "test.hpp"

using namespace ::testing;
using namespace iox::roudi;
using namespace iox::popo;
using namespace iox::runtime;
using namespace iox::posix;
using ::testing::Return;

class IpcInterfaceUser_Mock : public iox::roudi::Process
{
  public:
    IpcInterfaceUser_Mock()
<<<<<<< HEAD
        : iox::roudi::Process("TestProcess", 200, PosixUser("foo"), true, 255)
=======
        : iox::roudi::Process("TestProcess", 200, m_payloadDataSegmentMemoryManager, true, 0x654321, 255)
>>>>>>> eec14a70
    {
    }
    MOCK_METHOD1(sendViaIpcChannel, void(IpcMessage));
    iox::mepoo::MemoryManager m_payloadDataSegmentMemoryManager;
};

class Process_test : public Test
{
  public:
    const iox::RuntimeName_t processname = {"TestProcess"};
    pid_t pid{200U};
<<<<<<< HEAD
    PosixUser user{"foo"};
=======
    iox::mepoo::MemoryManager payloadDataSegmentMemoryManager;
>>>>>>> eec14a70
    bool isMonitored = true;
    const uint64_t dataSegmentId{0x654321U};
    const uint64_t sessionId{255U};
    IpcInterfaceUser_Mock ipcInterfaceUserMock;
};

TEST_F(Process_test, getPid)
{
<<<<<<< HEAD
    Process roudiproc(processname, pid, user, isMonitored, sessionId);
=======
    Process roudiproc(processname, pid, payloadDataSegmentMemoryManager, isMonitored, dataSegmentId, sessionId);
>>>>>>> eec14a70
    EXPECT_THAT(roudiproc.getPid(), Eq(pid));
}

TEST_F(Process_test, getName)
{
<<<<<<< HEAD
    Process roudiproc(processname, pid, user, isMonitored, sessionId);
=======
    Process roudiproc(processname, pid, payloadDataSegmentMemoryManager, isMonitored, dataSegmentId, sessionId);
>>>>>>> eec14a70
    EXPECT_THAT(roudiproc.getName(), Eq(std::string(processname)));
}

TEST_F(Process_test, isMonitored)
{
<<<<<<< HEAD
    Process roudiproc(processname, pid, user, isMonitored, sessionId);
    EXPECT_THAT(roudiproc.isMonitored(), Eq(isMonitored));
}

TEST_F(Process_test, getSessionId)
{
    Process roudiproc(processname, pid, user, isMonitored, sessionId);
    EXPECT_THAT(roudiproc.getSessionId(), Eq(sessionId));
}

=======
    Process roudiproc(processname, pid, payloadDataSegmentMemoryManager, isMonitored, dataSegmentId, sessionId);
    EXPECT_THAT(roudiproc.isMonitored(), Eq(isMonitored));
}

TEST_F(Process_test, getDataSegmentId)
{
    Process roudiproc(processname, pid, payloadDataSegmentMemoryManager, isMonitored, dataSegmentId, sessionId);
    EXPECT_THAT(roudiproc.getDataSegmentId(), Eq(dataSegmentId));
}

TEST_F(Process_test, getSessionId)
{
    Process roudiproc(processname, pid, payloadDataSegmentMemoryManager, isMonitored, dataSegmentId, sessionId);
    EXPECT_THAT(roudiproc.getSessionId(), Eq(sessionId));
}

TEST_F(Process_test, getpayloadDataSegmentMemoryManager)
{
    Process roudiproc(processname, pid, payloadDataSegmentMemoryManager, isMonitored, dataSegmentId, sessionId);
    EXPECT_THAT(&roudiproc.getpayloadDataSegmentMemoryManager(), Eq(&payloadDataSegmentMemoryManager));
}

>>>>>>> eec14a70
TEST_F(Process_test, sendViaIpcChannelPass)
{
    iox::runtime::IpcMessage data{"MESSAGE_NOT_SUPPORTED"};
    EXPECT_CALL(ipcInterfaceUserMock, sendViaIpcChannel(_)).Times(1);
    ipcInterfaceUserMock.sendViaIpcChannel(data);
}
TEST_F(Process_test, sendViaIpcChannelFail)
{
    iox::runtime::IpcMessage data{""};
    iox::cxx::optional<iox::Error> sendViaIpcChannelStatusFail;

    auto errorHandlerGuard = iox::ErrorHandler::SetTemporaryErrorHandler(
        [&sendViaIpcChannelStatusFail](
            const iox::Error error, const std::function<void()>, const iox::ErrorLevel errorLevel) {
            sendViaIpcChannelStatusFail.emplace(error);
            EXPECT_THAT(errorLevel, Eq(iox::ErrorLevel::MODERATE));
        });

<<<<<<< HEAD
    Process roudiproc(processname, pid, user, isMonitored, sessionId);
=======
    Process roudiproc(processname, pid, payloadDataSegmentMemoryManager, isMonitored, dataSegmentId, sessionId);
>>>>>>> eec14a70
    roudiproc.sendViaIpcChannel(data);

    ASSERT_THAT(sendViaIpcChannelStatusFail.has_value(), Eq(true));
    EXPECT_THAT(sendViaIpcChannelStatusFail.value(), Eq(iox::Error::kPOSH__ROUDI_PROCESS_SEND_VIA_IPC_CHANNEL_FAILED));
}

TEST_F(Process_test, TimeStamp)
{
    auto timestmp = iox::mepoo::BaseClock_t::now();
<<<<<<< HEAD
    Process roudiproc(processname, pid, user, isMonitored, sessionId);
=======
    Process roudiproc(processname, pid, payloadDataSegmentMemoryManager, isMonitored, dataSegmentId, sessionId);
>>>>>>> eec14a70
    roudiproc.setTimestamp(timestmp);
    EXPECT_THAT(roudiproc.getTimestamp(), Eq(timestmp));
}<|MERGE_RESOLUTION|>--- conflicted
+++ resolved
@@ -35,11 +35,7 @@
 {
   public:
     IpcInterfaceUser_Mock()
-<<<<<<< HEAD
         : iox::roudi::Process("TestProcess", 200, PosixUser("foo"), true, 255)
-=======
-        : iox::roudi::Process("TestProcess", 200, m_payloadDataSegmentMemoryManager, true, 0x654321, 255)
->>>>>>> eec14a70
     {
     }
     MOCK_METHOD1(sendViaIpcChannel, void(IpcMessage));
@@ -51,11 +47,7 @@
   public:
     const iox::RuntimeName_t processname = {"TestProcess"};
     pid_t pid{200U};
-<<<<<<< HEAD
     PosixUser user{"foo"};
-=======
-    iox::mepoo::MemoryManager payloadDataSegmentMemoryManager;
->>>>>>> eec14a70
     bool isMonitored = true;
     const uint64_t dataSegmentId{0x654321U};
     const uint64_t sessionId{255U};
@@ -64,27 +56,18 @@
 
 TEST_F(Process_test, getPid)
 {
-<<<<<<< HEAD
     Process roudiproc(processname, pid, user, isMonitored, sessionId);
-=======
-    Process roudiproc(processname, pid, payloadDataSegmentMemoryManager, isMonitored, dataSegmentId, sessionId);
->>>>>>> eec14a70
     EXPECT_THAT(roudiproc.getPid(), Eq(pid));
 }
 
 TEST_F(Process_test, getName)
 {
-<<<<<<< HEAD
     Process roudiproc(processname, pid, user, isMonitored, sessionId);
-=======
-    Process roudiproc(processname, pid, payloadDataSegmentMemoryManager, isMonitored, dataSegmentId, sessionId);
->>>>>>> eec14a70
     EXPECT_THAT(roudiproc.getName(), Eq(std::string(processname)));
 }
 
 TEST_F(Process_test, isMonitored)
 {
-<<<<<<< HEAD
     Process roudiproc(processname, pid, user, isMonitored, sessionId);
     EXPECT_THAT(roudiproc.isMonitored(), Eq(isMonitored));
 }
@@ -95,30 +78,6 @@
     EXPECT_THAT(roudiproc.getSessionId(), Eq(sessionId));
 }
 
-=======
-    Process roudiproc(processname, pid, payloadDataSegmentMemoryManager, isMonitored, dataSegmentId, sessionId);
-    EXPECT_THAT(roudiproc.isMonitored(), Eq(isMonitored));
-}
-
-TEST_F(Process_test, getDataSegmentId)
-{
-    Process roudiproc(processname, pid, payloadDataSegmentMemoryManager, isMonitored, dataSegmentId, sessionId);
-    EXPECT_THAT(roudiproc.getDataSegmentId(), Eq(dataSegmentId));
-}
-
-TEST_F(Process_test, getSessionId)
-{
-    Process roudiproc(processname, pid, payloadDataSegmentMemoryManager, isMonitored, dataSegmentId, sessionId);
-    EXPECT_THAT(roudiproc.getSessionId(), Eq(sessionId));
-}
-
-TEST_F(Process_test, getpayloadDataSegmentMemoryManager)
-{
-    Process roudiproc(processname, pid, payloadDataSegmentMemoryManager, isMonitored, dataSegmentId, sessionId);
-    EXPECT_THAT(&roudiproc.getpayloadDataSegmentMemoryManager(), Eq(&payloadDataSegmentMemoryManager));
-}
-
->>>>>>> eec14a70
 TEST_F(Process_test, sendViaIpcChannelPass)
 {
     iox::runtime::IpcMessage data{"MESSAGE_NOT_SUPPORTED"};
@@ -137,11 +96,7 @@
             EXPECT_THAT(errorLevel, Eq(iox::ErrorLevel::MODERATE));
         });
 
-<<<<<<< HEAD
     Process roudiproc(processname, pid, user, isMonitored, sessionId);
-=======
-    Process roudiproc(processname, pid, payloadDataSegmentMemoryManager, isMonitored, dataSegmentId, sessionId);
->>>>>>> eec14a70
     roudiproc.sendViaIpcChannel(data);
 
     ASSERT_THAT(sendViaIpcChannelStatusFail.has_value(), Eq(true));
@@ -151,11 +106,8 @@
 TEST_F(Process_test, TimeStamp)
 {
     auto timestmp = iox::mepoo::BaseClock_t::now();
-<<<<<<< HEAD
     Process roudiproc(processname, pid, user, isMonitored, sessionId);
-=======
-    Process roudiproc(processname, pid, payloadDataSegmentMemoryManager, isMonitored, dataSegmentId, sessionId);
->>>>>>> eec14a70
+
     roudiproc.setTimestamp(timestmp);
     EXPECT_THAT(roudiproc.getTimestamp(), Eq(timestmp));
 }