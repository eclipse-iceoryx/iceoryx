// Copyright (c) 2019, 2020 by Robert Bosch GmbH, Apex.AI Inc. All rights reserved.
//
// Licensed under the Apache License, Version 2.0 (the "License");
// you may not use this file except in compliance with the License.
// You may obtain a copy of the License at
//
//     http://www.apache.org/licenses/LICENSE-2.0
//
// Unless required by applicable law or agreed to in writing, software
// distributed under the License is distributed on an "AS IS" BASIS,
// WITHOUT WARRANTIES OR CONDITIONS OF ANY KIND, either express or implied.
// See the License for the specific language governing permissions and
// limitations under the License.
#ifndef IOX_POSH_RUNTIME_POSH_RUNTIME_HPP
#define IOX_POSH_RUNTIME_POSH_RUNTIME_HPP

#include "iceoryx_posh/capro/service_description.hpp"
#include "iceoryx_posh/iceoryx_posh_types.hpp"
#include "iceoryx_posh/internal/popo/building_blocks/condition_variable_data.hpp"
#include "iceoryx_posh/internal/popo/ports/application_port.hpp"
#include "iceoryx_posh/internal/popo/ports/interface_port.hpp"
#include "iceoryx_posh/internal/popo/ports/publisher_port_user.hpp"
#include "iceoryx_posh/internal/popo/ports/subscriber_port_user.hpp"
#include "iceoryx_posh/internal/popo/receiver_port.hpp"
#include "iceoryx_posh/internal/popo/sender_port.hpp"
#include "iceoryx_posh/internal/runtime/message_queue_interface.hpp"
#include "iceoryx_posh/internal/runtime/runnable_property.hpp"
#include "iceoryx_posh/internal/runtime/shared_memory_user.hpp"
#include "iceoryx_posh/runtime/port_config_info.hpp"
#include "iceoryx_utils/cxx/string.hpp"

#include <atomic>
#include <map>
#include <mutex>
#include <thread>
#include <vector>

namespace iox
{
namespace roudi
{
class RuntimeTestInterface;
} // namespace roudi

namespace runtime
{
class Runnable;
class RunnableData;

/// @brief The runtime that is needed for each application to communicate with the RouDi daemon
class PoshRuntime
{
  public:
    using factory_t = std::function<PoshRuntime&(const std::string&)>;

    /// @brief creates the runtime or return the already existing one -> Singleton
    /// @param[in] name name that is used for registering the process with the RouDi daemon
    static PoshRuntime& getInstance(const ProcessName_t& name = defaultRuntimeInstanceName()) noexcept;

    /// @brief get the name that was used to register with RouDi
    /// @return name of the reistered application
    ProcessName_t getInstanceName() const noexcept;

    /// @brief find all services that match the provided service description
    /// @param[in] serviceDescription service to search for
    /// @param[out] instanceContainer container that is filled with all matching instances
    /// @return cxx::expected<Error> Error, if any, encountered during the operation
    /// Error::kPOSH__SERVICE_DISCOVERY_INSTANCE_CONTAINER_OVERFLOW : Number of instances can't fit in instanceContainer
    /// Error::kMQ_INTERFACE__REG_UNABLE_TO_WRITE_TO_ROUDI_MQ : Find Service Request could not be sent to RouDi
    cxx::expected<Error> findService(const capro::ServiceDescription& serviceDescription,
                                     InstanceContainer& instanceContainer) noexcept;

    /// @brief offer the provided service, sends the offer from application to RouDi daemon
    /// @param[in] serviceDescription service to offer
    void offerService(const capro::ServiceDescription& serviceDescription) noexcept;

    /// @brief stop offering the provided service
    /// @param[in] serviceDescription of the service that shall be no more offered
    void stopOfferService(const capro::ServiceDescription& serviceDescription) noexcept;

    /// @deprecated #25
    /// @brief request the RouDi daemon to create a sender port
    /// @param[in] serviceDescription service description for the new sender port
    /// @param[in] runnableName name of the runnable where the sender should belong to
    /// @param[in] portConfigInfo configuration information for the port
    /// (i.e. what type of port is requested, device where its payload memory is located on etc.)
    /// @return pointer to a created sender port data
    SenderPortType::MemberType_t* getMiddlewareSender(const capro::ServiceDescription& service,
                                                      const RunnableName_t& runnableName = "",
                                                      const PortConfigInfo& portConfigInfo = PortConfigInfo()) noexcept;

    /// @deprecated #25
    /// @brief request the RouDi daemon to create a receiver port
    /// @param[in] serviceDescription service description for the new receiver port
    /// @param[in] runnableName name of the runnable where the receiver should belong to
    /// @param[in] portConfigInfo configuration information for the port
    /// (what type of port is requested, device where its payload memory is located on etc.)
    /// @return pointer to a created receiver port data
    ReceiverPortType::MemberType_t*
    getMiddlewareReceiver(const capro::ServiceDescription& service,
                          const RunnableName_t& runnableName = "",
                          const PortConfigInfo& portConfigInfo = PortConfigInfo()) noexcept;

    /// @brief request the RouDi daemon to create a publisher port
    /// @param[in] serviceDescription service description for the new publisher port
    /// @param[in] historyCapacity history capacity of a publisher
    /// @param[in] runnableName name of the runnable where the publisher should belong to
    /// @param[in] portConfigInfo configuration information for the port
    /// (i.e. what type of port is requested, device where its payload memory is located on etc.)
    /// @return pointer to a created publisher port user
    PublisherPortUserType::MemberType_t*
    getMiddlewarePublisher(const capro::ServiceDescription& service,
                           const uint64_t& historyCapacity = 0U,
                           const RunnableName_t& runnableName = "",
                           const PortConfigInfo& portConfigInfo = PortConfigInfo()) noexcept;

    /// @brief request the RouDi daemon to create a subscriber port
    /// @param[in] serviceDescription service description for the new subscriber port
    /// @param[in] historyRequest history requested by a subscriber
    /// @param[in] runnableName name of the runnable where the subscriber should belong to
    /// @param[in] portConfigInfo configuration information for the port
    /// (what type of port is requested, device where its payload memory is located on etc.)
    /// @return pointer to a created subscriber port data
    SubscriberPortUserType::MemberType_t*
    getMiddlewareSubscriber(const capro::ServiceDescription& service,
                            const uint64_t& historyRequest = 0U,
                            const RunnableName_t& runnableName = "",
                            const PortConfigInfo& portConfigInfo = PortConfigInfo()) noexcept;

    /// @brief request the RouDi daemon to create an interface port
    /// @param[in] interface interface to create
    /// @param[in] runnableName name of the runnable where the interface should belong to
    /// @return pointer to a created interface port data
    popo::InterfacePortData* getMiddlewareInterface(const capro::Interfaces interface,
                                                    const RunnableName_t& runnableName = "") noexcept;

    /// @brief request the RouDi daemon to create an application port
    /// @return pointer to a created application port data
    popo::ApplicationPortData* getMiddlewareApplication() noexcept;

    /// @brief request the RouDi daemon to create an condition variable
    /// @return pointer to a created condition variable data
    popo::ConditionVariableData* getMiddlewareConditionVariable() noexcept;

    /// @brief request the RouDi daemon to create a runnable
    /// @param[in] runnableProperty class which contains all properties which the runnable should have
    /// @return pointer to the data of the runnable
    RunnableData* createRunnable(const RunnableProperty& runnableProperty) noexcept;

    /// @brief requests the serviceRegistryChangeCounter from the shared memory
    /// @return pointer to the serviceRegistryChangeCounter
    const std::atomic<uint64_t>* getServiceRegistryChangeCounter() noexcept;

    /// @brief send a request to the RouDi daemon and get the response
    ///        currently each request is followed by a response
    /// @param[in] msg request message to send
    /// @param[out] response from the RouDi daemon
    /// @return true if sucessful request/response, false on error
    bool sendRequestToRouDi(const MqMessage& msg, MqMessage& answer) noexcept;

  public:
    PoshRuntime(const PoshRuntime&) = delete;
    PoshRuntime& operator=(const PoshRuntime&) = delete;
    PoshRuntime(PoshRuntime&&) = delete;
    PoshRuntime& operator=(PoshRuntime&&) = delete;
    virtual ~PoshRuntime() noexcept;

    friend class roudi::RuntimeTestInterface;

  protected:
    // Protected constructor for IPC setup
    PoshRuntime(const ProcessName_t& name, const bool doMapSharedMemoryIntoThread = true) noexcept;

    static std::function<PoshRuntime&(const ProcessName_t& name)> s_runtimeFactory; // = DefaultRuntimeFactory;
    static PoshRuntime& defaultRuntimeFactory(const ProcessName_t& name) noexcept;

<<<<<<< HEAD
    static PoshRuntime& defaultRuntimeFactory(const std::string& name) noexcept;
=======
    static ProcessName_t& defaultRuntimeInstanceName() noexcept;
>>>>>>> 5909b2fe

    /// @brief gets current runtime factory. If the runtime factory is not yet initialized it is set to
    /// defaultRuntimeFactory.
    ///
    /// @return current runtime factory
    static factory_t& getRuntimeFactory() noexcept;

    /// @brief sets runtime factory, terminates if given factory is empty
    ///
    /// @param[in] factory std::function to which the runtime factory should be set
    static void setRuntimeFactory(const factory_t& factory) noexcept;

  private:
    /// @deprecated #25
    cxx::expected<SenderPortType::MemberType_t*, MqMessageErrorType>
    requestSenderFromRoudi(const MqMessage& sendBuffer) noexcept;

    /// @deprecated #25
    ReceiverPortType::MemberType_t* requestReceiverFromRoudi(const MqMessage& sendBuffer) noexcept;

    cxx::expected<PublisherPortUserType::MemberType_t*, MqMessageErrorType>
    requestPublisherFromRoudi(const MqMessage& sendBuffer) noexcept;

    cxx::expected<SubscriberPortUserType::MemberType_t*, MqMessageErrorType>
    requestSubscriberFromRoudi(const MqMessage& sendBuffer) noexcept;

    cxx::expected<popo::ConditionVariableData*, MqMessageErrorType>
    requestConditionVariableFromRoudi(const MqMessage& sendBuffer) noexcept;

    /// @brief checks the given application name for certain constraints like length(100 chars) or leading slash
    /// @todo replace length check with fixedstring when its integrated
    const ProcessName_t& verifyInstanceName(const ProcessName_t& name) noexcept;

    const ProcessName_t m_appName;
    mutable std::mutex m_appMqRequestMutex;

    // Message queue interface for POSIX IPC from RouDi
    MqRuntimeInterface m_MqInterface;
    // Shared memory interface for POSIX IPC from RouDi
    SharedMemoryUser m_ShmInterface;
    popo::ApplicationPort m_applicationPort;

    void sendKeepAlive() noexcept;
    static_assert(PROCESS_KEEP_ALIVE_INTERVAL > DISCOVERY_INTERVAL, "Keep alive interval too small");

    /// @note the m_keepAliveTimer should always be the last member, so that it will be the first member to be detroyed
    iox::posix::Timer m_keepAliveTimer{PROCESS_KEEP_ALIVE_INTERVAL, [&]() { this->sendKeepAlive(); }};
};

} // namespace runtime
} // namespace iox

#endif // IOX_POSH_RUNTIME_POSH_RUNTIME_HPP<|MERGE_RESOLUTION|>--- conflicted
+++ resolved
@@ -51,7 +51,7 @@
 class PoshRuntime
 {
   public:
-    using factory_t = std::function<PoshRuntime&(const std::string&)>;
+    using factory_t = std::function<PoshRuntime&(const ProcessName_t&)>;
 
     /// @brief creates the runtime or return the already existing one -> Singleton
     /// @param[in] name name that is used for registering the process with the RouDi daemon
@@ -171,14 +171,9 @@
     // Protected constructor for IPC setup
     PoshRuntime(const ProcessName_t& name, const bool doMapSharedMemoryIntoThread = true) noexcept;
 
-    static std::function<PoshRuntime&(const ProcessName_t& name)> s_runtimeFactory; // = DefaultRuntimeFactory;
     static PoshRuntime& defaultRuntimeFactory(const ProcessName_t& name) noexcept;
 
-<<<<<<< HEAD
-    static PoshRuntime& defaultRuntimeFactory(const std::string& name) noexcept;
-=======
     static ProcessName_t& defaultRuntimeInstanceName() noexcept;
->>>>>>> 5909b2fe
 
     /// @brief gets current runtime factory. If the runtime factory is not yet initialized it is set to
     /// defaultRuntimeFactory.
