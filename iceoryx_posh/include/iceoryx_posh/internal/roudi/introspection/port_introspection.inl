// Copyright (c) 2019, 2021 by Robert Bosch GmbH, Apex.AI Inc. All rights reserved.
//
// Licensed under the Apache License, Version 2.0 (the "License");
// you may not use this file except in compliance with the License.
// You may obtain a copy of the License at
//
//     http://www.apache.org/licenses/LICENSE-2.0
//
// Unless required by applicable law or agreed to in writing, software
// distributed under the License is distributed on an "AS IS" BASIS,
// WITHOUT WARRANTIES OR CONDITIONS OF ANY KIND, either express or implied.
// See the License for the specific language governing permissions and
// limitations under the License.
#ifndef IOX_POSH_ROUDI_INTROSPECTION_PORT_INTROSPECTION_INL
#define IOX_POSH_ROUDI_INTROSPECTION_PORT_INTROSPECTION_INL

#include "iceoryx_utils/posix_wrapper/thread.hpp"

namespace iox
{
namespace roudi
{
template <typename PublisherPort, typename SubscriberPort>
inline PortIntrospection<PublisherPort, SubscriberPort>::PortIntrospection() noexcept
{
}

template <typename PublisherPort, typename SubscriberPort>
inline PortIntrospection<PublisherPort, SubscriberPort>::PortData::PortData() noexcept
    : m_newData(true)
{
}

template <typename PublisherPort, typename SubscriberPort>
inline PortIntrospection<PublisherPort, SubscriberPort>::~PortIntrospection() noexcept
{
    stop();
}

template <typename PublisherPort, typename SubscriberPort>
inline void PortIntrospection<PublisherPort, SubscriberPort>::reportMessage(const capro::CaproMessage& message) noexcept
{
    m_portData.updateConnectionState(message);
}

template <typename PublisherPort, typename SubscriberPort>
<<<<<<< HEAD
void PortIntrospection<PublisherPort, SubscriberPort>::reportMessage(const capro::CaproMessage& message,
                                                                     const UniquePortId& id)
{
    m_portData.updateConnectionState(message, id);
}

template <typename PublisherPort, typename SubscriberPort>
bool PortIntrospection<PublisherPort, SubscriberPort>::registerPublisherPort(
=======
inline bool PortIntrospection<PublisherPort, SubscriberPort>::registerPublisherPort(
>>>>>>> 6b81ed74
    PublisherPort&& publisherPortGeneric,
    PublisherPort&& publisherPortThroughput,
    PublisherPort&& publisherPortSubscriberPortsData) noexcept
{
    if (m_publisherPort || m_publisherPortThroughput || m_publisherPortSubscriberPortsData)
    {
        return false;
    }

    m_publisherPort.emplace(std::move(publisherPortGeneric));
    m_publisherPortThroughput.emplace(std::move(publisherPortThroughput));
    m_publisherPortSubscriberPortsData.emplace(std::move(publisherPortSubscriberPortsData));

    return true;
}

template <typename PublisherPort, typename SubscriberPort>
inline void PortIntrospection<PublisherPort, SubscriberPort>::run() noexcept
{
    cxx::Expects(m_publisherPort.has_value());
    cxx::Expects(m_publisherPortThroughput.has_value());
    cxx::Expects(m_publisherPortSubscriberPortsData.has_value());

    // this is a field, there needs to be a sample before activate is called
    sendPortData();
    sendThroughputData();
    sendSubscriberPortsData();
    m_publisherPort->offer();
    m_publisherPortThroughput->offer();
    m_publisherPortSubscriberPortsData->offer();

    m_publishingTask.start(m_sendInterval);
}

template <typename PublisherPort, typename SubscriberPort>
inline void PortIntrospection<PublisherPort, SubscriberPort>::send() noexcept
{
    if (m_portData.isNew())
    {
        sendPortData();
    }
    sendThroughputData();
    sendSubscriberPortsData();
}

template <typename PublisherPort, typename SubscriberPort>
inline void PortIntrospection<PublisherPort, SubscriberPort>::sendPortData() noexcept
{
    auto maybeChunkHeader = m_publisherPort->tryAllocateChunk(sizeof(PortIntrospectionFieldTopic));
    if (!maybeChunkHeader.has_error())
    {
        auto sample = static_cast<PortIntrospectionFieldTopic*>(maybeChunkHeader.value()->payload());
        new (sample) PortIntrospectionFieldTopic();

        m_portData.prepareTopic(*sample); // requires internal mutex (blocks
                                          // further introspection events)
        m_publisherPort->sendChunk(maybeChunkHeader.value());
    }
}

template <typename PublisherPort, typename SubscriberPort>
inline void PortIntrospection<PublisherPort, SubscriberPort>::sendThroughputData() noexcept
{
    auto maybeChunkHeader = m_publisherPortThroughput->tryAllocateChunk(sizeof(PortThroughputIntrospectionFieldTopic));
    if (!maybeChunkHeader.has_error())
    {
        auto throughputSample =
            static_cast<PortThroughputIntrospectionFieldTopic*>(maybeChunkHeader.value()->payload());
        new (throughputSample) PortThroughputIntrospectionFieldTopic();

        m_portData.prepareTopic(*throughputSample); // requires internal mutex (blocks
        // further introspection events)
        m_publisherPortThroughput->sendChunk(maybeChunkHeader.value());
    }
}

template <typename PublisherPort, typename SubscriberPort>
inline void PortIntrospection<PublisherPort, SubscriberPort>::sendSubscriberPortsData() noexcept
{
    auto maybeChunkHeader =
        m_publisherPortSubscriberPortsData->tryAllocateChunk(sizeof(SubscriberPortChangingIntrospectionFieldTopic));
    if (!maybeChunkHeader.has_error())
    {
        auto subscriberPortChangingDataSample =
            static_cast<SubscriberPortChangingIntrospectionFieldTopic*>(maybeChunkHeader.value()->payload());
        new (subscriberPortChangingDataSample) SubscriberPortChangingIntrospectionFieldTopic();

        m_portData.prepareTopic(*subscriberPortChangingDataSample); // requires internal mutex (blocks
        // further introspection events)
        m_publisherPortSubscriberPortsData->sendChunk(maybeChunkHeader.value());
    }
}

template <typename PublisherPort, typename SubscriberPort>
inline void PortIntrospection<PublisherPort, SubscriberPort>::setSendInterval(const units::Duration interval) noexcept
{
    m_sendInterval = interval;
    if (m_publishingTask.isActive())
    {
        m_publishingTask.stop();
        m_publishingTask.start(m_sendInterval);
    }
}

template <typename PublisherPort, typename SubscriberPort>
inline void PortIntrospection<PublisherPort, SubscriberPort>::stop() noexcept
{
    m_publishingTask.stop();
}

template <typename PublisherPort, typename SubscriberPort>
inline bool PortIntrospection<PublisherPort, SubscriberPort>::PortData::updateConnectionState(
    const capro::CaproMessage& message) noexcept
{
    const capro::ServiceDescription& service = message.m_serviceDescription;
    capro::CaproMessageType messageType = message.m_type;

    std::lock_guard<std::mutex> lock(m_mutex);

    auto iter = m_connectionMap.find(service);
    if (iter == m_connectionMap.end())
    {
        return false; // no corresponding capro Id ...
    }

    auto& map = iter->second;

    for (auto& pair : map)
    {
        auto& connection = m_connectionContainer[pair.second];
        connection.state = getNextState(connection.state, messageType);
    }

    setNew(true);
    return true;
}

template <typename PublisherPort, typename SubscriberPort>
<<<<<<< HEAD
bool PortIntrospection<PublisherPort, SubscriberPort>::PortData::updateConnectionState(
    const capro::CaproMessage& message, const UniquePortId& id)
=======
inline bool PortIntrospection<PublisherPort, SubscriberPort>::PortData::addPublisher(
    typename PublisherPort::MemberType_t* const port,
    const ProcessName_t& name,
    const capro::ServiceDescription& service,
    const NodeName_t& node) noexcept
>>>>>>> 6b81ed74
{
    const capro::ServiceDescription& service = message.m_serviceDescription;
    capro::CaproMessageType messageType = message.m_type;

    std::lock_guard<std::mutex> lock(m_mutex);

    auto iter = m_connectionMap.find(service);
    if (iter == m_connectionMap.end())
    {
        return false; // no corresponding capro Id ...
    }

    auto& map = iter->second;

    auto iterInnerMap = map.find(id);
    if (iterInnerMap == map.end())
    {
        return false;
    }

    auto& connection = m_connectionContainer[iterInnerMap->second];
    connection.state = getNextState(connection.state, messageType);

    setNew(true);
    return true;
}

template <typename PublisherPort, typename SubscriberPort>
bool PortIntrospection<PublisherPort, SubscriberPort>::PortData::addPublisher(
    typename PublisherPort::MemberType_t* const port)
{
    std::lock_guard<std::mutex> lock(m_mutex);

    auto service = port->m_serviceDescription;
    auto uniqueId = port->m_uniqueId;

    auto index = m_publisherContainer.add(PublisherInfo(port));
    if (index < 0)
    {
        return false;
    }

    auto iter = m_publisherMap.find(service);
    if (iter == m_publisherMap.end())
    {
        // service is new, create new map
        std::map<UniquePortId, typename PublisherContainer::Index_t> map;
        map.insert(std::make_pair(uniqueId, index));
        m_publisherMap.insert(std::make_pair(service, map));
    }
    else
    {
        // service exists, add new entry
        auto& map = iter->second;
        auto iter = map.find(uniqueId);
        if (iter == map.end())
        {
            map.insert(std::make_pair(uniqueId, index));
        }
        else
        {
            return false;
        }
    }

    // connect publisher to all subscribers with the same Id
    PublisherInfo* publisher = m_publisherContainer.get(index);

    // find corresponding subscribers
    auto connIter = m_connectionMap.find(service);
    if (connIter != m_connectionMap.end())
    {
        auto& map = connIter->second;
        for (auto& pair : map)
        {
            auto& connection = m_connectionContainer[pair.second];
            if (service == connection.subscriberInfo.service)
            {
                connection.publisherInfo = publisher;
            }
        }
    }

    setNew(true);
    return true;
}

template <typename PublisherPort, typename SubscriberPort>
<<<<<<< HEAD
bool PortIntrospection<PublisherPort, SubscriberPort>::PortData::addSubscriber(
    typename SubscriberPort::MemberType_t* const portData)
=======
inline bool PortIntrospection<PublisherPort, SubscriberPort>::PortData::addSubscriber(
    typename SubscriberPort::MemberType_t* const portData,
    const ProcessName_t& name,
    const capro::ServiceDescription& service,
    const NodeName_t& node) noexcept
>>>>>>> 6b81ed74
{
    std::lock_guard<std::mutex> lock(m_mutex);

    auto service = portData->m_serviceDescription;
    auto uniqueId = portData->m_uniqueId;

    auto index = m_connectionContainer.add(ConnectionInfo(portData));
    if (index < 0)
    {
        return false;
    }

    auto iter = m_connectionMap.find(service);

    if (iter == m_connectionMap.end())
    {
        // service is new, create new map
        std::map<UniquePortId, typename ConnectionContainer::Index_t> map;
        map.insert(std::make_pair(uniqueId, index));
        m_connectionMap.insert(std::make_pair(service, map));
    }
    else
    {
        // service exists, add new entry
        auto& map = iter->second;
        auto iter = map.find(uniqueId);
        if (iter == map.end())
        {
            map.insert(std::make_pair(uniqueId, index));
        }
        else
        {
            return false;
        }
    }

    auto& connection = m_connectionContainer[index];

    auto sendIter = m_publisherMap.find(service);
    if (sendIter != m_publisherMap.end())
    {
        auto& map = sendIter->second;
        for (auto& iter : map)
        {
            auto publisher = m_publisherContainer.get(iter.second);
            connection.publisherInfo = publisher; // set corresponding publisher if exists
        }
    }

    return true;
}

template <typename PublisherPort, typename SubscriberPort>
<<<<<<< HEAD
bool PortIntrospection<PublisherPort, SubscriberPort>::PortData::removePublisher(const PublisherPort& port)
=======
inline bool PortIntrospection<PublisherPort, SubscriberPort>::PortData::removePublisher(
    const ProcessName_t& name [[gnu::unused]], const capro::ServiceDescription& service) noexcept
>>>>>>> 6b81ed74
{
    std::lock_guard<std::mutex> lock(m_mutex);

    auto iter = m_publisherMap.find(port.getCaProServiceDescription());
    if (iter == m_publisherMap.end())
    {
        return false;
    }

    auto& map = iter->second;
    auto iterInnerMap = map.find(port.getUniqueID());
    if (iterInnerMap == map.end())
    {
        return false;
    }
    auto m_publisherIndex = iterInnerMap->second;
    auto& publisher = m_publisherContainer[m_publisherIndex];

    // disconnect publisher from all its subscribers
    for (auto& pair : publisher.connectionMap)
    {
        pair.second->publisherInfo = nullptr;          // publisher is disconnected
        pair.second->state = ConnectionState::DEFAULT; // connection state is now default
    }

    map.erase(iterInnerMap);
    m_publisherContainer.remove(m_publisherIndex);
    setNew(true); // indicates we have to send new data because
                  // something changed

    return true;
}

template <typename PublisherPort, typename SubscriberPort>
<<<<<<< HEAD
bool PortIntrospection<PublisherPort, SubscriberPort>::PortData::removeSubscriber(const SubscriberPort& port)
=======
inline bool PortIntrospection<PublisherPort, SubscriberPort>::PortData::removeSubscriber(
    const ProcessName_t& name, const capro::ServiceDescription& service) noexcept
>>>>>>> 6b81ed74
{
    std::lock_guard<std::mutex> lock(m_mutex);

    auto iter = m_connectionMap.find(port.getCaProServiceDescription());
    if (iter == m_connectionMap.end())
    {
        return false; // not found and therefore not removed
    }

    auto& map = iter->second;
    auto mapIter = map.find(port.getUniqueID());

    if (mapIter == map.end())
    {
        return false; // not found and therefore not removed
    }

    // remove subscriber in corresponding publisher
    auto connectionIndex = mapIter->second;
    auto& connection = m_connectionContainer[connectionIndex];
    auto& publisher = connection.publisherInfo;

    if (publisher)
    {
        auto connIter = publisher->connectionMap.find(connectionIndex);
        if (connIter != publisher->connectionMap.end())
        {
            publisher->connectionMap.erase(connIter);
        }
    }

    map.erase(mapIter);
    m_connectionContainer.remove(connectionIndex);

    setNew(true);
    return true;
}

template <typename PublisherPort, typename SubscriberPort>
inline typename PortIntrospection<PublisherPort, SubscriberPort>::ConnectionState
PortIntrospection<PublisherPort, SubscriberPort>::PortData::getNextState(ConnectionState currentState,
                                                                         capro::CaproMessageType messageType) noexcept
{
    ConnectionState nextState = currentState; // stay in currentState as default transition

    // publisher and subscriber can only send a subset of messages (e.g. no
    // sub request from publisher), so it is not required to check whether
    // publisher or subscriber has sent the message...

    switch (currentState)
    {
    case ConnectionState::DEFAULT:
    {
        if (messageType == capro::CaproMessageType::SUB)
        {
            nextState = ConnectionState::SUB_REQUESTED;
        }
        break;
    }

    case ConnectionState::SUB_REQUESTED:
    {
        if (messageType == capro::CaproMessageType::ACK)
        {
            nextState = ConnectionState::CONNECTED;
        }
        else if (messageType == capro::CaproMessageType::NACK)
        {
            nextState = ConnectionState::DEFAULT;
        }
        break;
    }

    case ConnectionState::CONNECTED:
    {
        if (messageType == capro::CaproMessageType::STOP_OFFER)
        {
            nextState = ConnectionState::DEFAULT;
        }
        else if (messageType == capro::CaproMessageType::UNSUB)
        {
            nextState = ConnectionState::DEFAULT;
        }
        break;
    }

    default:
    { // stay in current state
    }
    };

    return nextState;
}

template <typename PublisherPort, typename SubscriberPort>
inline void
PortIntrospection<PublisherPort, SubscriberPort>::PortData::prepareTopic(PortIntrospectionTopic& topic) noexcept
{
    auto& m_publisherList = topic.m_publisherList;

    std::lock_guard<std::mutex> lock(m_mutex); // we need to lock the internal data structs

    int32_t index{0};
    for (auto& pub : m_publisherMap)
    {
        auto& map = pub.second;
        for (auto& pair : map)
        {
            auto m_publisherIndex = pair.second;
            if (m_publisherIndex >= 0)
            {
                auto& publisherInfo = m_publisherContainer[m_publisherIndex];
                PublisherPortData publisherData;
                PublisherPort port(publisherInfo.portData);
                publisherData.m_publisherPortID = static_cast<uint64_t>(port.getUniqueID());
                publisherData.m_sourceInterface = publisherInfo.service.getSourceInterface();
                publisherData.m_name = publisherInfo.name;
                publisherData.m_node = publisherInfo.node;

                publisherData.m_caproInstanceID = publisherInfo.service.getInstanceIDString();
                publisherData.m_caproServiceID = publisherInfo.service.getServiceIDString();
                publisherData.m_caproEventMethodID = publisherInfo.service.getEventIDString();

                m_publisherList.emplace_back(publisherData);
                publisherInfo.index = index++;
            }
        }
    }

    auto& m_subscriberList = topic.m_subscriberList;
    for (auto& connPair : m_connectionMap)
    {
        for (auto& pair : connPair.second)
        {
            auto connectionIndex = pair.second;
            if (connectionIndex >= 0)
            {
                auto& connection = m_connectionContainer[connectionIndex];
                SubscriberPortData subscriberData;
                bool connected = connection.isConnected();
                auto& subscriberInfo = connection.subscriberInfo;

                subscriberData.m_name = subscriberInfo.name;
                subscriberData.m_node = subscriberInfo.node;

                subscriberData.m_caproInstanceID = subscriberInfo.service.getInstanceIDString();
                subscriberData.m_caproServiceID = subscriberInfo.service.getServiceIDString();
                subscriberData.m_caproEventMethodID = subscriberInfo.service.getEventIDString();
                if (connected)
                { // publisherInfo is not nullptr, otherwise we would not be connected
                    subscriberData.m_publisherIndex = connection.publisherInfo->index;
                } // remark: index is -1 for not connected
                m_subscriberList.emplace_back(subscriberData);
            }
        }
    }

    // needs to be done while holding the lock
    setNew(false);
}

template <typename PublisherPort, typename SubscriberPort>
inline void
PortIntrospection<PublisherPort, SubscriberPort>::PortData::prepareTopic(PortThroughputIntrospectionTopic& topic
                                                                         [[gnu::unused]]) noexcept
{
    /// @todo #402 re-add port throughput
}

template <typename PublisherPort, typename SubscriberPort>
inline void PortIntrospection<PublisherPort, SubscriberPort>::PortData::prepareTopic(
    SubscriberPortChangingIntrospectionFieldTopic& topic) noexcept
{
    std::lock_guard<std::mutex> lock(m_mutex);
    for (auto& connPair : m_connectionMap)
    {
        for (auto& pair : connPair.second)
        {
            auto connectionIndex = pair.second;
            if (connectionIndex >= 0)
            {
                auto& connection = m_connectionContainer[connectionIndex];
                auto& subscriberInfo = connection.subscriberInfo;
                SubscriberPortChangingData subscriberData;
                if (subscriberInfo.portData != nullptr)
                {
                    SubscriberPort port(subscriberInfo.portData);
                    subscriberData.subscriptionState = port.getSubscriptionState();

                    // subscriberData.fifoCapacity = port .getDeliveryFiFoCapacity();
                    // subscriberData.fifoSize = port.getDeliveryFiFoSize();
                    subscriberData.propagationScope = port.getCaProServiceDescription().getScope();
                }
                else
                {
                    subscriberData.fifoCapacity = 0u;
                    subscriberData.fifoSize = 0u;
                    subscriberData.subscriptionState = iox::SubscribeState::NOT_SUBSCRIBED;
                    subscriberData.propagationScope = capro::Scope::INVALID;
                }
                topic.subscriberPortChangingDataList.push_back(subscriberData);
            }
        }
    }
}

template <typename PublisherPort, typename SubscriberPort>
inline bool PortIntrospection<PublisherPort, SubscriberPort>::PortData::isNew() const noexcept
{
    return m_newData.load(std::memory_order_acquire);
}

template <typename PublisherPort, typename SubscriberPort>
inline void PortIntrospection<PublisherPort, SubscriberPort>::PortData::setNew(bool value) noexcept
{
    m_newData.store(value, std::memory_order_release);
}

template <typename PublisherPort, typename SubscriberPort>
<<<<<<< HEAD
bool PortIntrospection<PublisherPort, SubscriberPort>::addPublisher(typename PublisherPort::MemberType_t* port)
=======
inline bool PortIntrospection<PublisherPort, SubscriberPort>::addPublisher(typename PublisherPort::MemberType_t* port,
                                                                           const ProcessName_t& name,
                                                                           const capro::ServiceDescription& service,
                                                                           const NodeName_t& node) noexcept
>>>>>>> 6b81ed74
{
    return m_portData.addPublisher(std::move(port));
}

template <typename PublisherPort, typename SubscriberPort>
<<<<<<< HEAD
bool PortIntrospection<PublisherPort, SubscriberPort>::addSubscriber(typename SubscriberPort::MemberType_t* port)
=======
inline bool PortIntrospection<PublisherPort, SubscriberPort>::addSubscriber(typename SubscriberPort::MemberType_t* port,
                                                                            const ProcessName_t& name,
                                                                            const capro::ServiceDescription& service,
                                                                            const NodeName_t& node) noexcept
>>>>>>> 6b81ed74
{
    return m_portData.addSubscriber(std::move(port));
}

template <typename PublisherPort, typename SubscriberPort>
<<<<<<< HEAD
bool PortIntrospection<PublisherPort, SubscriberPort>::removePublisher(const PublisherPort& port)
=======
inline bool
PortIntrospection<PublisherPort, SubscriberPort>::removePublisher(const ProcessName_t& name,
                                                                  const capro::ServiceDescription& service) noexcept
>>>>>>> 6b81ed74
{
    return m_portData.removePublisher(port);
}

template <typename PublisherPort, typename SubscriberPort>
<<<<<<< HEAD
bool PortIntrospection<PublisherPort, SubscriberPort>::removeSubscriber(const SubscriberPort& port)
=======
inline bool
PortIntrospection<PublisherPort, SubscriberPort>::removeSubscriber(const ProcessName_t& name,
                                                                   const capro::ServiceDescription& service) noexcept
>>>>>>> 6b81ed74
{
    return m_portData.removeSubscriber(port);
}

} // namespace roudi
} // namespace iox

#endif // IOX_POSH_ROUDI_INTROSPECTION_PORT_INTROSPECTION_INL<|MERGE_RESOLUTION|>--- conflicted
+++ resolved
@@ -44,18 +44,14 @@
 }
 
 template <typename PublisherPort, typename SubscriberPort>
-<<<<<<< HEAD
-void PortIntrospection<PublisherPort, SubscriberPort>::reportMessage(const capro::CaproMessage& message,
+inline void PortIntrospection<PublisherPort, SubscriberPort>::reportMessage(const capro::CaproMessage& message,
                                                                      const UniquePortId& id)
 {
     m_portData.updateConnectionState(message, id);
 }
 
 template <typename PublisherPort, typename SubscriberPort>
-bool PortIntrospection<PublisherPort, SubscriberPort>::registerPublisherPort(
-=======
 inline bool PortIntrospection<PublisherPort, SubscriberPort>::registerPublisherPort(
->>>>>>> 6b81ed74
     PublisherPort&& publisherPortGeneric,
     PublisherPort&& publisherPortThroughput,
     PublisherPort&& publisherPortSubscriberPortsData) noexcept
@@ -194,16 +190,8 @@
 }
 
 template <typename PublisherPort, typename SubscriberPort>
-<<<<<<< HEAD
-bool PortIntrospection<PublisherPort, SubscriberPort>::PortData::updateConnectionState(
+inline bool PortIntrospection<PublisherPort, SubscriberPort>::PortData::updateConnectionState(
     const capro::CaproMessage& message, const UniquePortId& id)
-=======
-inline bool PortIntrospection<PublisherPort, SubscriberPort>::PortData::addPublisher(
-    typename PublisherPort::MemberType_t* const port,
-    const ProcessName_t& name,
-    const capro::ServiceDescription& service,
-    const NodeName_t& node) noexcept
->>>>>>> 6b81ed74
 {
     const capro::ServiceDescription& service = message.m_serviceDescription;
     capro::CaproMessageType messageType = message.m_type;
@@ -232,7 +220,7 @@
 }
 
 template <typename PublisherPort, typename SubscriberPort>
-bool PortIntrospection<PublisherPort, SubscriberPort>::PortData::addPublisher(
+inline bool PortIntrospection<PublisherPort, SubscriberPort>::PortData::addPublisher(
     typename PublisherPort::MemberType_t* const port)
 {
     std::lock_guard<std::mutex> lock(m_mutex);
@@ -292,16 +280,8 @@
 }
 
 template <typename PublisherPort, typename SubscriberPort>
-<<<<<<< HEAD
-bool PortIntrospection<PublisherPort, SubscriberPort>::PortData::addSubscriber(
+inline bool PortIntrospection<PublisherPort, SubscriberPort>::PortData::addSubscriber(
     typename SubscriberPort::MemberType_t* const portData)
-=======
-inline bool PortIntrospection<PublisherPort, SubscriberPort>::PortData::addSubscriber(
-    typename SubscriberPort::MemberType_t* const portData,
-    const ProcessName_t& name,
-    const capro::ServiceDescription& service,
-    const NodeName_t& node) noexcept
->>>>>>> 6b81ed74
 {
     std::lock_guard<std::mutex> lock(m_mutex);
 
@@ -355,12 +335,7 @@
 }
 
 template <typename PublisherPort, typename SubscriberPort>
-<<<<<<< HEAD
-bool PortIntrospection<PublisherPort, SubscriberPort>::PortData::removePublisher(const PublisherPort& port)
-=======
-inline bool PortIntrospection<PublisherPort, SubscriberPort>::PortData::removePublisher(
-    const ProcessName_t& name [[gnu::unused]], const capro::ServiceDescription& service) noexcept
->>>>>>> 6b81ed74
+inline bool PortIntrospection<PublisherPort, SubscriberPort>::PortData::removePublisher(const PublisherPort& port)
 {
     std::lock_guard<std::mutex> lock(m_mutex);
 
@@ -395,12 +370,7 @@
 }
 
 template <typename PublisherPort, typename SubscriberPort>
-<<<<<<< HEAD
-bool PortIntrospection<PublisherPort, SubscriberPort>::PortData::removeSubscriber(const SubscriberPort& port)
-=======
-inline bool PortIntrospection<PublisherPort, SubscriberPort>::PortData::removeSubscriber(
-    const ProcessName_t& name, const capro::ServiceDescription& service) noexcept
->>>>>>> 6b81ed74
+inline bool PortIntrospection<PublisherPort, SubscriberPort>::PortData::removeSubscriber(const SubscriberPort& port)
 {
     std::lock_guard<std::mutex> lock(m_mutex);
 
@@ -620,51 +590,25 @@
 }
 
 template <typename PublisherPort, typename SubscriberPort>
-<<<<<<< HEAD
-bool PortIntrospection<PublisherPort, SubscriberPort>::addPublisher(typename PublisherPort::MemberType_t* port)
-=======
-inline bool PortIntrospection<PublisherPort, SubscriberPort>::addPublisher(typename PublisherPort::MemberType_t* port,
-                                                                           const ProcessName_t& name,
-                                                                           const capro::ServiceDescription& service,
-                                                                           const NodeName_t& node) noexcept
->>>>>>> 6b81ed74
+inline bool PortIntrospection<PublisherPort, SubscriberPort>::addPublisher(typename PublisherPort::MemberType_t* port)
 {
     return m_portData.addPublisher(std::move(port));
 }
 
 template <typename PublisherPort, typename SubscriberPort>
-<<<<<<< HEAD
-bool PortIntrospection<PublisherPort, SubscriberPort>::addSubscriber(typename SubscriberPort::MemberType_t* port)
-=======
-inline bool PortIntrospection<PublisherPort, SubscriberPort>::addSubscriber(typename SubscriberPort::MemberType_t* port,
-                                                                            const ProcessName_t& name,
-                                                                            const capro::ServiceDescription& service,
-                                                                            const NodeName_t& node) noexcept
->>>>>>> 6b81ed74
+inline bool PortIntrospection<PublisherPort, SubscriberPort>::addSubscriber(typename SubscriberPort::MemberType_t* port)
 {
     return m_portData.addSubscriber(std::move(port));
 }
 
 template <typename PublisherPort, typename SubscriberPort>
-<<<<<<< HEAD
-bool PortIntrospection<PublisherPort, SubscriberPort>::removePublisher(const PublisherPort& port)
-=======
-inline bool
-PortIntrospection<PublisherPort, SubscriberPort>::removePublisher(const ProcessName_t& name,
-                                                                  const capro::ServiceDescription& service) noexcept
->>>>>>> 6b81ed74
+inline bool PortIntrospection<PublisherPort, SubscriberPort>::removePublisher(const PublisherPort& port)
 {
     return m_portData.removePublisher(port);
 }
 
 template <typename PublisherPort, typename SubscriberPort>
-<<<<<<< HEAD
-bool PortIntrospection<PublisherPort, SubscriberPort>::removeSubscriber(const SubscriberPort& port)
-=======
-inline bool
-PortIntrospection<PublisherPort, SubscriberPort>::removeSubscriber(const ProcessName_t& name,
-                                                                   const capro::ServiceDescription& service) noexcept
->>>>>>> 6b81ed74
+inline bool PortIntrospection<PublisherPort, SubscriberPort>::removeSubscriber(const SubscriberPort& port)
 {
     return m_portData.removeSubscriber(port);
 }
