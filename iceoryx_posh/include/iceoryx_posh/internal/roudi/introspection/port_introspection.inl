--- conflicted
+++ resolved
@@ -204,20 +204,12 @@
     return true;
 }
 
-<<<<<<< HEAD
 template <typename PublisherPort, typename SubscriberPort>
 bool PortIntrospection<PublisherPort, SubscriberPort>::PortData::addPublisher(
     typename PublisherPort::MemberType_t* const port,
     const ProcessName_t& name,
     const capro::ServiceDescription& service,
-    const RunnableName_t& runnable)
-=======
-template <typename SenderPort, typename ReceiverPort>
-bool PortIntrospection<SenderPort, ReceiverPort>::PortData::addSender(typename SenderPort::MemberType_t* port,
-                                                                      const ProcessName_t& name,
-                                                                      const capro::ServiceDescription& service,
-                                                                      const NodeName_t& node)
->>>>>>> 8d1bd34d
+    const NodeName_t& node)
 {
     std::lock_guard<std::mutex> lock(m_mutex);
 
@@ -227,11 +219,7 @@
         return false;
     }
 
-<<<<<<< HEAD
-    auto index = m_publisherContainer.add(PublisherInfo(port, name, service, runnable));
-=======
-    auto index = m_senderContainer.add(SenderInfo(port, name, service, node));
->>>>>>> 8d1bd34d
+    auto index = m_publisherContainer.add(PublisherInfo(port, name, service, node));
     if (index < 0)
     {
         return false;
@@ -261,20 +249,12 @@
     return true;
 }
 
-<<<<<<< HEAD
 template <typename PublisherPort, typename SubscriberPort>
 bool PortIntrospection<PublisherPort, SubscriberPort>::PortData::addSubscriber(
     typename SubscriberPort::MemberType_t* const portData,
     const ProcessName_t& name,
     const capro::ServiceDescription& service,
-    const RunnableName_t& runnable)
-=======
-template <typename SenderPort, typename ReceiverPort>
-bool PortIntrospection<SenderPort, ReceiverPort>::PortData::addReceiver(typename ReceiverPort::MemberType_t* portData,
-                                                                        const ProcessName_t& name,
-                                                                        const capro::ServiceDescription& service,
-                                                                        const NodeName_t& node)
->>>>>>> 8d1bd34d
+    const NodeName_t& node)
 {
     std::lock_guard<std::mutex> lock(m_mutex);
 
@@ -453,14 +433,13 @@
         auto m_publisherIndex = pair.second;
         if (m_publisherIndex >= 0)
         {
-<<<<<<< HEAD
             auto& publisherInfo = m_publisherContainer[m_publisherIndex];
             PublisherPortData publisherData;
             PublisherPort port(publisherInfo.portData);
             publisherData.m_publisherPortID = static_cast<uint64_t>(port.getUniqueID());
             publisherData.m_sourceInterface = publisherInfo.service.getSourceInterface();
             publisherData.m_name = publisherInfo.name;
-            publisherData.m_runnable = publisherInfo.runnable;
+            publisherData.m_node = publisherInfo.node;
 
             publisherData.m_caproInstanceID = publisherInfo.service.getInstanceIDString();
             publisherData.m_caproServiceID = publisherInfo.service.getServiceIDString();
@@ -468,22 +447,6 @@
 
             m_publisherList.emplace_back(publisherData);
             publisherInfo.index = index++;
-=======
-            auto& senderInfo = m_senderContainer[m_senderIndex];
-            SenderPortData senderData;
-            SenderPort port(senderInfo.portData);
-            senderData.m_senderPortID = static_cast<uint64_t>(port.getUniqueID());
-            senderData.m_sourceInterface = senderInfo.service.getSourceInterface();
-            senderData.m_name = senderInfo.name;
-            senderData.m_node = senderInfo.node;
-
-            senderData.m_caproInstanceID = senderInfo.service.getInstanceIDString();
-            senderData.m_caproServiceID = senderInfo.service.getServiceIDString();
-            senderData.m_caproEventMethodID = senderInfo.service.getEventIDString();
-
-            m_senderList.emplace_back(senderData);
-            senderInfo.index = index++;
->>>>>>> 8d1bd34d
         }
     }
 
@@ -500,13 +463,8 @@
                 bool connected = connection.isConnected();
                 auto& subscriberInfo = connection.subscriberInfo;
 
-<<<<<<< HEAD
                 subscriberData.m_name = subscriberInfo.name;
-                subscriberData.m_runnable = subscriberInfo.runnable;
-=======
-                receiverData.m_name = receiverInfo.name;
-                receiverData.m_node = receiverInfo.node;
->>>>>>> 8d1bd34d
+                subscriberData.m_node = subscriberInfo.node;
 
                 subscriberData.m_caproInstanceID = subscriberInfo.service.getInstanceIDString();
                 subscriberData.m_caproServiceID = subscriberInfo.service.getServiceIDString();
@@ -578,14 +536,13 @@
     m_newData.store(value, std::memory_order_release);
 }
 
-<<<<<<< HEAD
 template <typename PublisherPort, typename SubscriberPort>
 bool PortIntrospection<PublisherPort, SubscriberPort>::addPublisher(typename PublisherPort::MemberType_t* const port,
                                                                     const ProcessName_t& name,
                                                                     const capro::ServiceDescription& service,
-                                                                    const RunnableName_t& runnable)
-{
-    return m_portData.addPublisher(port, name, service, runnable);
+                                                                    const NodeName_t& node)
+{
+    return m_portData.addPublisher(port, name, service, node);
 }
 
 template <typename PublisherPort, typename SubscriberPort>
@@ -593,27 +550,9 @@
     typename SubscriberPort::MemberType_t* const portData,
     const ProcessName_t& name,
     const capro::ServiceDescription& service,
-    const RunnableName_t& runnable)
-{
-    return m_portData.addSubscriber(portData, name, service, runnable);
-=======
-template <typename SenderPort, typename ReceiverPort>
-bool PortIntrospection<SenderPort, ReceiverPort>::addSender(typename SenderPort::MemberType_t* port,
-                                                            const ProcessName_t& name,
-                                                            const capro::ServiceDescription& service,
-                                                            const NodeName_t& node)
-{
-    return m_portData.addSender(port, name, service, node);
-}
-
-template <typename SenderPort, typename ReceiverPort>
-bool PortIntrospection<SenderPort, ReceiverPort>::addReceiver(typename ReceiverPort::MemberType_t* portData,
-                                                              const ProcessName_t& name,
-                                                              const capro::ServiceDescription& service,
-                                                              const NodeName_t& node)
-{
-    return m_portData.addReceiver(portData, name, service, node);
->>>>>>> 8d1bd34d
+    const NodeName_t& node)
+{
+    return m_portData.addSubscriber(portData, name, service, node);
 }
 
 template <typename PublisherPort, typename SubscriberPort>
