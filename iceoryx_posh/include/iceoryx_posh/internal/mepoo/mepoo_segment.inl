--- conflicted
+++ resolved
@@ -78,13 +78,8 @@
                                        BASE_ADDRESS_HINT,
                                        static_cast<mode_t>(S_IRUSR | S_IWUSR | S_IRGRP | S_IWGRP))
             .and_then([this](auto& sharedMemoryObject) {
-<<<<<<< HEAD
-                setSegmentId(iox::rp::BaseRelativePointer::registerPtr(sharedMemoryObject.getBaseAddress(),
-                                                                       sharedMemoryObject.getSizeInBytes()));
-=======
-                this->setSegmentId(iox::RelativePointer::registerPtr(sharedMemoryObject.getBaseAddress(),
+                this->setSegmentId(iox::rp::BaseRelativePointer::registerPtr(sharedMemoryObject.getBaseAddress(),
                                                                      sharedMemoryObject.getSizeInBytes()));
->>>>>>> 5266b66f
 
                 LogDebug() << "Roudi registered payload segment "
                            << iox::log::HexFormat(reinterpret_cast<uint64_t>(sharedMemoryObject.getBaseAddress()))
