--- conflicted
+++ resolved
@@ -12,14 +12,6 @@
 // See the License for the specific language governing permissions and
 // limitations under the License.
 
-<<<<<<< HEAD
-#include "iceoryx_utils/platform/unistd.hpp"
-
-#include <cstdlib>
-#include <cstring>
-#include <signal.h>
-=======
->>>>>>> d9ea19dc
 
 namespace iox
 {
