// Copyright (c) 2019 by Robert Bosch GmbH, Apex.AI Inc. All rights reserved.
//
// Licensed under the Apache License, Version 2.0 (the "License");
// you may not use this file except in compliance with the License.
// You may obtain a copy of the License at
//
//     http://www.apache.org/licenses/LICENSE-2.0
//
// Unless required by applicable law or agreed to in writing, software
// distributed under the License is distributed on an "AS IS" BASIS,
// WITHOUT WARRANTIES OR CONDITIONS OF ANY KIND, either express or implied.
// See the License for the specific language governing permissions and
// limitations under the License.
#ifndef IOX_POSH_ICEORYX_POSH_TYPES_HPP
#define IOX_POSH_ICEORYX_POSH_TYPES_HPP

#include "iceoryx_posh/iceoryx_posh_deployment.hpp"
#include "iceoryx_utils/cxx/string.hpp"
#include "iceoryx_utils/cxx/variant_queue.hpp"
#include "iceoryx_utils/cxx/vector.hpp"
#include "iceoryx_utils/internal/units/duration.hpp"
#include "iceoryx_utils/log/logstream.hpp"

#include <cstdint>

namespace iox
{
namespace popo
{
template <typename>
class TypedUniqueId;
struct BasePortData;

class PublisherPortRouDi;
class PublisherPortUser;
class SubscriberPortRouDi;
class SubscriberPortUser;
} // namespace popo
namespace posix
{
class UnixDomainSocket;
class MessageQueue;
} // namespace posix

using PublisherPortRouDiType = iox::popo::PublisherPortRouDi;
using PublisherPortUserType = iox::popo::PublisherPortUser;
using SubscriberPortRouDiType = iox::popo::SubscriberPortRouDi;
using SubscriberPortUserType = iox::popo::SubscriberPortUser;
using UniquePortId = popo::TypedUniqueId<popo::BasePortData>;

using SubscriberPortType = iox::build::CommunicationPolicy;

/// @brief The socket is created in the current path if no absolute path is given hence
///      we need an absolut path so that every application knows where our sockets can
///      be found.
#if defined(__APPLE__)
using IpcChannelType = iox::posix::UnixDomainSocket;
#else
using IpcChannelType = iox::posix::MessageQueue;
#endif

/// @todo remove MAX_RECEIVERS_PER_SENDERPORT when the new port building blocks are used
constexpr uint32_t MAX_RECEIVERS_PER_SENDERPORT = build::IOX_MAX_SUBSCRIBERS_PER_PUBLISHER;

//--------- Communication Resources Start---------------------
// Publisher
constexpr uint32_t MAX_PUBLISHERS = build::IOX_MAX_PUBLISHERS;
constexpr uint32_t MAX_SUBSCRIBERS_PER_PUBLISHER = build::IOX_MAX_SUBSCRIBERS_PER_PUBLISHER;
constexpr uint32_t MAX_CHUNKS_ALLOCATED_PER_PUBLISHER_SIMULTANEOUSLY =
    build::IOX_MAX_CHUNKS_ALLOCATED_PER_PUBLISHER_SIMULTANEOUSLY;
constexpr uint64_t MAX_PUBLISHER_HISTORY = build::IOX_MAX_PUBLISHER_HISTORY;
// Subscriber
constexpr uint32_t MAX_SUBSCRIBERS = build::IOX_MAX_SUBSCRIBERS;
constexpr uint32_t MAX_CHUNKS_HELD_PER_SUBSCRIBER_SIMULTANEOUSLY =
    build::IOX_MAX_CHUNKS_HELD_PER_SUBSCRIBER_SIMULTANEOUSLY;
constexpr uint32_t MAX_SUBSCRIBER_QUEUE_CAPACITY = MAX_CHUNKS_HELD_PER_SUBSCRIBER_SIMULTANEOUSLY;
// Introspection is using the following publisherPorts, which reduced the number of ports available for the user
// 1x publisherPort mempool introspection
// 1x publisherPort process introspection
// 3x publisherPort port introspection
constexpr uint32_t PUBLISHERS_RESERVED_FOR_INTROSPECTION = 5;
/// With MAX_SUBSCRIBER_QUEUE_CAPACITY = MAX_CHUNKS_HELD_PER_SUBSCRIBER_SIMULTANEOUSLY we couple the maximum number of
/// chunks a user is allowed to hold with the maximum queue capacity. This allows that a polling user can replace all
/// the held chunks in one execution with all new ones from a completely filled queue. Or the other way round, when we
/// have a contract with the user regarding how many chunks they are allowed to hold, then the queue size needs not be
/// bigger. We can provide this number of newest chunks, more the user would not be allowed to hold anyway
// Gateway
constexpr uint32_t MAX_INTERFACE_NUMBER = build::IOX_MAX_INTERFACE_NUMBER;
constexpr uint32_t MAX_INTERFACE_CAPRO_FIFO_SIZE = MAX_PUBLISHERS;
constexpr uint32_t MAX_CHANNEL_NUMBER = MAX_PUBLISHERS + MAX_SUBSCRIBERS;
constexpr uint32_t MAX_GATEWAY_SERVICES = 2 * MAX_CHANNEL_NUMBER;
// Client
constexpr uint32_t MAX_CLIENTS = build::IOX_MAX_SUBSCRIBERS; /// @todo
constexpr uint32_t MAX_REQUESTS_ALLOCATED_SIMULTANEOUSLY = 4U;
constexpr uint32_t MAX_RESPONSES_PROCESSED_SIMULTANEOUSLY = 16U;
constexpr uint32_t MAX_RESPONSE_QUEUE_CAPACITY = 16U;
// Server
constexpr uint32_t MAX_SERVERS = build::IOX_MAX_PUBLISHERS; /// @todo
constexpr uint32_t MAX_CLIENTS_PER_SERVER = 256U;
constexpr uint32_t MAX_REQUESTS_PROCESSED_SIMULTANEOUSLY = 4U;
constexpr uint32_t MAX_RESPONSES_ALLOCATED_SIMULTANEOUSLY = MAX_REQUESTS_PROCESSED_SIMULTANEOUSLY;
constexpr uint32_t MAX_REQUEST_QUEUE_CAPACITY = 1024;
// Waitset
constexpr uint32_t MAX_NUMBER_OF_CONDITION_VARIABLES = 1024U;
constexpr uint32_t MAX_NUMBER_OF_TRIGGERS_PER_WAITSET = 128U;
//--------- Communication Resources End---------------------

constexpr uint32_t MAX_APPLICATION_CAPRO_FIFO_SIZE = 128U;

// Memory
constexpr uint64_t SHARED_MEMORY_ALIGNMENT = 32U;
constexpr uint32_t MAX_NUMBER_OF_MEMPOOLS = 32U;
constexpr uint32_t MAX_SHM_SEGMENTS = 100U;

constexpr uint32_t MAX_NUMBER_OF_MEMORY_PROVIDER = 8U;
constexpr uint32_t MAX_NUMBER_OF_MEMORY_BLOCKS_PER_MEMORY_PROVIDER = 64U;

// Message Queue
constexpr uint32_t ROUDI_MAX_MESSAGES = 5U;
constexpr uint32_t ROUDI_MESSAGE_SIZE = 512U;
constexpr uint32_t APP_MAX_MESSAGES = 5U;
constexpr uint32_t APP_MESSAGE_SIZE = 512U;


// Processes
constexpr uint32_t MAX_PROCESS_NUMBER = 300U;
/// Maximum number of instances of a given service, which can be found.
/// This limitation is coming due to the fixed capacity of the cxx::vector (This doesn't limit the offered number of
/// instances)
constexpr uint32_t MAX_NUMBER_OF_INSTANCES = 50U;

// Nodes
constexpr uint32_t MAX_NODE_NUMBER = 1000U;
constexpr uint32_t MAX_NODE_PER_PROCESS = 50U;

#if defined(__APPLE__)
/// @note on macOS the process name length needs to be decreased since the process name is used for the unix domain
/// socket path which has a capacity for only 103 characters. The full path consists of UnixDomainSocket::PATH_PREFIX,
/// which is currently 5 characters and the specified process name
constexpr uint32_t MAX_PROCESS_NAME_LENGTH = 98U;
#else
constexpr uint32_t MAX_PROCESS_NAME_LENGTH = 100U;
#endif

static_assert(MAX_PROCESS_NUMBER * MAX_NODE_PER_PROCESS > MAX_NODE_NUMBER, "Invalid configuration for nodes");

enum class SubscribeState : uint32_t
{
    NOT_SUBSCRIBED = 0,
    SUBSCRIBE_REQUESTED,
    SUBSCRIBED,
    UNSUBSCRIBE_REQUESTED,
    WAIT_FOR_OFFER
};

enum class ConnectionState : uint32_t
{
    NOT_CONNECTED = 0,
    CONNECT_REQUESTED,
    CONNNECTED,
    DISCONNECT_REQUESTED,
    WAIT_FOR_OFFER
};

// Default properties of ChunkDistributorData
struct DefaultChunkDistributorConfig
{
    static constexpr uint32_t MAX_QUEUES = MAX_SUBSCRIBERS_PER_PUBLISHER;
    static constexpr uint64_t MAX_HISTORY_CAPACITY = MAX_PUBLISHER_HISTORY;
};

// Default properties of ChunkQueueData
struct DefaultChunkQueueConfig
{
    static constexpr uint64_t MAX_QUEUE_CAPACITY = MAX_SUBSCRIBER_QUEUE_CAPACITY;
};

// alias for cxx::string
using ProcessName_t = cxx::string<MAX_PROCESS_NAME_LENGTH>;
using NodeName_t = cxx::string<100>;
using ShmName_t = cxx::string<128>;

namespace capro
{
    using IdString_t = cxx::string<100>;
}

/// @todo Move everything in this namespace to iceoryx_roudi_types.hpp once we move RouDi to a separate CMake target
namespace roudi
{
using ConfigFilePathString_t = cxx::string<1024>;

constexpr char MQ_ROUDI_NAME[] = "/roudi";

/// shared memmory segment for the iceoryx managment data
constexpr char SHM_NAME[] = "/iceoryx_mgmt";

// Timeout
using namespace units::duration_literals;
constexpr units::Duration PROCESS_DEFAULT_KILL_DELAY = 45_s;
constexpr units::Duration PROCESS_TERMINATED_CHECK_INTERVAL = 250_ms;
constexpr units::Duration DISCOVERY_INTERVAL = 100_ms;

/// @brief Controls process alive monitoring. Upon timeout, a monitored process is removed
/// and its resources are made available. The process can then start and register itself again.
/// Contrarily, unmonitored processes can be restarted but registration will fail.
/// Once Runlevel Management is extended, it will detect absent processes. Those processes can register again.
/// ON - all processes are monitored
/// OFF - no process is monitored
enum class MonitoringMode
{
    ON,
    OFF
};

iox::log::LogStream& operator<<(iox::log::LogStream& logstream, const MonitoringMode& mode);
} // namespace roudi

namespace runtime
{
<<<<<<< HEAD
// alias for IdString
using IdString = iox::capro::IdString;
using InstanceContainer = iox::cxx::vector<IdString, MAX_NUMBER_OF_INSTANCES>;
using namespace units::duration_literals;
constexpr units::Duration PROCESS_WAITING_FOR_ROUDI_TIMEOUT = 60_s;
constexpr units::Duration PROCESS_KEEP_ALIVE_INTERVAL = 3 * roudi::DISCOVERY_INTERVAL;  // > DISCOVERY_INTERVAL
constexpr units::Duration PROCESS_KEEP_ALIVE_TIMEOUT = 5 * PROCESS_KEEP_ALIVE_INTERVAL; // > PROCESS_KEEP_ALIVE_INTERVAL
=======
using InstanceContainer = iox::cxx::vector<capro::IdString_t, MAX_NUMBER_OF_INSTANCES>;
>>>>>>> 70e47a51
} // namespace runtime

namespace version
{
static const uint64_t COMMIT_ID_STRING_SIZE = 12u;
using CommitIdString_t = cxx::string<COMMIT_ID_STRING_SIZE>;
static const uint64_t BUILD_DATE_STRING_SIZE = 36u;
using BuildDateString_t = cxx::string<BUILD_DATE_STRING_SIZE>;
} // namespace version

} // namespace iox

#include "iceoryx_posh/iceoryx_posh_types.inl"

#endif // IOX_POSH_ICEORYX_POSH_TYPES_HPP<|MERGE_RESOLUTION|>--- conflicted
+++ resolved
@@ -182,7 +182,7 @@
 
 namespace capro
 {
-    using IdString_t = cxx::string<100>;
+using IdString_t = cxx::string<100>;
 }
 
 /// @todo Move everything in this namespace to iceoryx_roudi_types.hpp once we move RouDi to a separate CMake target
@@ -218,17 +218,11 @@
 
 namespace runtime
 {
-<<<<<<< HEAD
-// alias for IdString
-using IdString = iox::capro::IdString;
-using InstanceContainer = iox::cxx::vector<IdString, MAX_NUMBER_OF_INSTANCES>;
+using InstanceContainer = iox::cxx::vector<capro::IdString_t, MAX_NUMBER_OF_INSTANCES>;
 using namespace units::duration_literals;
 constexpr units::Duration PROCESS_WAITING_FOR_ROUDI_TIMEOUT = 60_s;
 constexpr units::Duration PROCESS_KEEP_ALIVE_INTERVAL = 3 * roudi::DISCOVERY_INTERVAL;  // > DISCOVERY_INTERVAL
 constexpr units::Duration PROCESS_KEEP_ALIVE_TIMEOUT = 5 * PROCESS_KEEP_ALIVE_INTERVAL; // > PROCESS_KEEP_ALIVE_INTERVAL
-=======
-using InstanceContainer = iox::cxx::vector<capro::IdString_t, MAX_NUMBER_OF_INSTANCES>;
->>>>>>> 70e47a51
 } // namespace runtime
 
 namespace version
