--- conflicted
+++ resolved
@@ -556,13 +556,8 @@
     RouDiProcess* process = getProcessFromList(processName);
     if (nullptr != process)
     {
-<<<<<<< HEAD
-        runtime::RunnableData* runnable = m_portManager.acquireRunnableData(
-            ProcessName_t(cxx::TruncateToCapacity, processName), RunnableName_t(cxx::TruncateToCapacity, runnableName));
-=======
         runtime::NodeData* node = m_portManager.acquireNodeData(ProcessName_t(cxx::TruncateToCapacity, processName),
                                                                 NodeName_t(cxx::TruncateToCapacity, nodeName));
->>>>>>> 8d1bd34d
 
         auto offset = RelativePointer::getOffset(m_mgmtSegmentId, node);
 
@@ -596,93 +591,6 @@
     }
 }
 
-<<<<<<< HEAD
-=======
-/// @deprecated #25
-void ProcessManager::addReceiverForProcess(const ProcessName_t& name,
-                                           const capro::ServiceDescription& service,
-                                           const NodeName_t& node,
-                                           const PortConfigInfo& portConfigInfo) noexcept
-{
-    std::lock_guard<std::mutex> g(m_mutex);
-
-    RouDiProcess* process = getProcessFromList(name);
-    if (nullptr != process)
-    {
-        // create a ReceiverPort
-
-        /// @todo: it might be useful to encapsulate this into some kind of port factory
-        /// (which maybe contains a m_shmMgr)
-        /// main goal would be to isolate the port creation logic as it becomes more complex
-        /// pursuing this further could lead to a separate management entity for ports
-        /// which could support queries like: find all ports with a given service or some other
-        /// specific attribute (to allow efficient and well encapsulated lookup)
-
-        ReceiverPortType::MemberType_t* receiver =
-            m_portManager.acquireReceiverPortData(service, name, node, portConfigInfo);
-
-        // send ReceiverPort to app as a serialized relative pointer
-        auto offset = RelativePointer::getOffset(m_mgmtSegmentId, receiver);
-
-        runtime::MqMessage sendBuffer;
-        sendBuffer << runtime::mqMessageTypeToString(runtime::MqMessageType::CREATE_RECEIVER_ACK)
-                   << std::to_string(offset) << std::to_string(m_mgmtSegmentId);
-        process->sendToMQ(sendBuffer);
-
-        LogDebug() << "Created new ReceiverPortImpl for application " << name;
-    }
-    else
-    {
-        LogWarn() << "Unknown application " << name << " requested a ReceiverPortImpl.";
-    }
-}
-
-/// @deprecated #25
-void ProcessManager::addSenderForProcess(const ProcessName_t& name,
-                                         const capro::ServiceDescription& service,
-                                         const NodeName_t& node,
-                                         const PortConfigInfo& portConfigInfo) noexcept
-{
-    std::lock_guard<std::mutex> g(m_mutex);
-
-    RouDiProcess* process = getProcessFromList(name);
-    if (nullptr != process)
-    {
-        // create a SenderPort
-        auto maybeSender = m_portManager.acquireSenderPortData(
-            service, name, process->getPayloadMemoryManager(), node, portConfigInfo);
-
-        if (!maybeSender.has_error())
-        {
-            // send SenderPort to app as a serialized relative pointer
-            auto offset = RelativePointer::getOffset(m_mgmtSegmentId, maybeSender.value());
-
-            runtime::MqMessage sendBuffer;
-            sendBuffer << runtime::mqMessageTypeToString(runtime::MqMessageType::CREATE_SENDER_ACK)
-                       << std::to_string(offset) << std::to_string(m_mgmtSegmentId);
-            process->sendToMQ(sendBuffer);
-
-            LogDebug() << "Created new SenderPortImpl for application " << name;
-        }
-        else
-        {
-            runtime::MqMessage sendBuffer;
-            sendBuffer << runtime::mqMessageTypeToString(runtime::MqMessageType::ERROR);
-            sendBuffer << runtime::mqMessageErrorTypeToString( // map error codes
-                (maybeSender.get_error() == PortPoolError::UNIQUE_SENDER_PORT_ALREADY_EXISTS
-                     ? runtime::MqMessageErrorType::NO_UNIQUE_CREATED
-                     : runtime::MqMessageErrorType::SENDERLIST_FULL));
-            process->sendToMQ(sendBuffer);
-            LogError() << "Could not create SenderPortImpl for application " << name;
-        }
-    }
-    else
-    {
-        LogWarn() << "Unknown application " << name << " requested a SenderPortImpl.";
-    }
-}
-
->>>>>>> 8d1bd34d
 void ProcessManager::addSubscriberForProcess(const ProcessName_t& name,
                                              const capro::ServiceDescription& service,
                                              const uint64_t& historyRequest,
