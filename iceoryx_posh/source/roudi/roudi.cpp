--- conflicted
+++ resolved
@@ -265,22 +265,6 @@
         }
         break;
     }
-<<<<<<< HEAD
-    case runtime::IpcMessageType::CREATE_EVENT_VARIABLE:
-    {
-        if (message.getNumberOfElements() != 2)
-        {
-            LogError() << "Wrong number of parameters for \"IpcMessageType::CREATE_EVENT_VARIABLE\" from \""
-                       << processName << "\"received!";
-        }
-        else
-        {
-            m_prcMgr->addEventVariableForProcess(processName);
-        }
-        break;
-    }
-=======
->>>>>>> 1df4d596
     case runtime::IpcMessageType::CREATE_INTERFACE:
     {
         if (message.getNumberOfElements() != 4)
