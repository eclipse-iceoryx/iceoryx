// Copyright (c) 2019, 2021 by Robert Bosch GmbH, Apex.AI Inc. All rights reserved.
//
// Licensed under the Apache License, Version 2.0 (the "License");
// you may not use this file except in compliance with the License.
// You may obtain a copy of the License at
//
//     http://www.apache.org/licenses/LICENSE-2.0
//
// Unless required by applicable law or agreed to in writing, software
// distributed under the License is distributed on an "AS IS" BASIS,
// WITHOUT WARRANTIES OR CONDITIONS OF ANY KIND, either express or implied.
// See the License for the specific language governing permissions and
// limitations under the License.

#include "iceoryx_posh/internal/roudi/roudi.hpp"
#include "iceoryx_posh/internal/log/posh_logging.hpp"
#include "iceoryx_posh/internal/runtime/node_property.hpp"
#include "iceoryx_posh/popo/subscriber_options.hpp"
#include "iceoryx_posh/roudi/introspection_types.hpp"
#include "iceoryx_posh/roudi/memory/roudi_memory_manager.hpp"
#include "iceoryx_posh/runtime/port_config_info.hpp"
#include "iceoryx_utils/cxx/convert.hpp"
#include "iceoryx_utils/posix_wrapper/thread.hpp"
#include "iceoryx_posh/internal/runtime/ipc_interface_creator.hpp"

namespace iox
{
namespace roudi
{
RouDi::RouDi(RouDiMemoryInterface& roudiMemoryInterface,
             PortManager& portManager,
             RoudiStartupParameters roudiStartupParameters)
    : m_killProcessesInDestructor(roudiStartupParameters.m_killProcessesInDestructor)
    , m_runThreads(true)
    , m_roudiMemoryInterface(&roudiMemoryInterface)
    , m_portManager(&portManager)
    , m_prcMgr(*m_roudiMemoryInterface, portManager, roudiStartupParameters.m_compatibilityCheckLevel)
    , m_mempoolIntrospection(
          *m_roudiMemoryInterface->introspectionMemoryManager()
               .value(), /// @todo create a RouDiMemoryManagerData struct with all the pointer
          *m_roudiMemoryInterface->segmentManager().value(),
          PublisherPortUserType(m_prcMgr.addIntrospectionPublisherPort(IntrospectionMempoolService, IPC_CHANNEL_ROUDI_NAME)))
    , m_monitoringMode(roudiStartupParameters.m_monitoringMode)
    , m_processKillDelay(roudiStartupParameters.m_processKillDelay)
{
    m_processIntrospection.registerPublisherPort(
        PublisherPortUserType(m_prcMgr.addIntrospectionPublisherPort(IntrospectionProcessService, IPC_CHANNEL_ROUDI_NAME)));
    m_prcMgr.initIntrospection(&m_processIntrospection);
    m_processIntrospection.run();
    m_mempoolIntrospection.run();

    // since RouDi offers the introspection services, also add it to the list of processes
    m_processIntrospection.addProcess(getpid(), IPC_CHANNEL_ROUDI_NAME);

    // run the threads
    m_processManagementThread = std::thread(&RouDi::monitorAndDiscoveryUpdate, this);
    posix::setThreadName(m_processManagementThread.native_handle(), "ProcessMgmt");

    if (roudiStartupParameters.m_runtimesMessagesThreadStart == RuntimeMessagesThreadStart::IMMEDIATE)
    {
        startProcessRuntimeMessagesThread();
    }
}

RouDi::~RouDi()
{
    shutdown();
}

void RouDi::startProcessRuntimeMessagesThread()
{
    m_processRuntimeMessagesThread = std::thread(&RouDi::processRuntimeMessages, this);
    posix::setThreadName(m_processRuntimeMessagesThread.native_handle(), "IPC-msg-process");
}

void RouDi::shutdown()
{
    m_processIntrospection.stop();
    m_portManager->stopPortIntrospection();
    // roudi will exit soon, stopping all threads
    m_runThreads = false;

    if (m_killProcessesInDestructor)
    {
        m_prcMgr.killAllProcesses(m_processKillDelay);
    }

    if (m_processManagementThread.joinable())
    {
        LogDebug() << "Joining 'ProcessMgmt' thread...";
        m_processManagementThread.join();
        LogDebug() << "...'ProcessMgmt' thread joined.";
    }
    if (m_processRuntimeMessagesThread.joinable())
    {
        LogDebug() << "Joining 'IPC-msg-process' thread...";
        m_processRuntimeMessagesThread.join();
        LogDebug() << "...'IPC-msg-process' thread joined.";
    }
}

void RouDi::cyclicUpdateHook()
{
    // default implementation; do nothing
}

void RouDi::monitorAndDiscoveryUpdate()
{
    while (m_runThreads)
    {
        m_prcMgr.run();

        cyclicUpdateHook();
    }
}

void RouDi::processRuntimeMessages()
{
    runtime::IpcInterfaceCreator roudiIpcInterface{IPC_CHANNEL_ROUDI_NAME};

    // the logger is intentionally not used, to ensure that this message is always printed
    std::cout << "RouDi is ready for clients" << std::endl;

    while (m_runThreads)
    {
        // read RouDi's IPC channel
<<<<<<< HEAD
        runtime::IpcMessage message;
        if (roudiIpcInterface.timedReceive(m_ipcChannelTimeout, message))
=======
        runtime::MqMessage message;
        if (roudiMqInterface.timedReceive(m_runtimeMessagesThreadTimeout, message))
>>>>>>> 5a282373
        {
            auto cmd = runtime::stringToIpcMessageType(message.getElementAtIndex(0).c_str());
            std::string processName = message.getElementAtIndex(1);

            processMessage(message, cmd, ProcessName_t(cxx::TruncateToCapacity, processName));
        }
    }
}

version::VersionInfo
RouDi::parseRegisterMessage(const runtime::IpcMessage& message, int& pid, uid_t& userId, int64_t& transmissionTimestamp)
{
    cxx::convert::fromString(message.getElementAtIndex(2).c_str(), pid);
    cxx::convert::fromString(message.getElementAtIndex(3).c_str(), userId);
    cxx::convert::fromString(message.getElementAtIndex(4).c_str(), transmissionTimestamp);
    cxx::Serialization serializationVersionInfo(message.getElementAtIndex(5));
    return serializationVersionInfo;
}


void RouDi::processMessage(const runtime::IpcMessage& message,
                           const iox::runtime::IpcMessageType& cmd,
                           const ProcessName_t& processName)
{
    switch (cmd)
    {
    case runtime::IpcMessageType::SERVICE_REGISTRY_CHANGE_COUNTER:
    {
        m_prcMgr.sendServiceRegistryChangeCounterToProcess(processName);
        break;
    }
    case runtime::IpcMessageType::REG:
    {
        if (message.getNumberOfElements() != 6)
        {
            LogError() << "Wrong number of parameters for \"IpcMessageType::REG\" from \"" << processName
                       << "\"received!";
        }
        else
        {
            int pid;
            uid_t userId;
            int64_t transmissionTimestamp;
            version::VersionInfo versionInfo = parseRegisterMessage(message, pid, userId, transmissionTimestamp);

            registerProcess(
                processName, pid, {userId}, transmissionTimestamp, getUniqueSessionIdForProcess(), versionInfo);
        }
        break;
    }
    case runtime::IpcMessageType::CREATE_PUBLISHER:
    {
        if (message.getNumberOfElements() != 6)
        {
            LogError() << "Wrong number of parameters for \"IpcMessageType::CREATE_PUBLISHER\" from \"" << processName
                       << "\"received!";
        }
        else
        {
            capro::ServiceDescription service(cxx::Serialization(message.getElementAtIndex(2)));
            cxx::Serialization portConfigInfoSerialization(message.getElementAtIndex(5));

            popo::PublisherOptions options;
            options.historyCapacity = std::stoull(message.getElementAtIndex(3));
            options.nodeName = NodeName_t(cxx::TruncateToCapacity, message.getElementAtIndex(4));

            m_prcMgr.addPublisherForProcess(
                processName, service, options, iox::runtime::PortConfigInfo(portConfigInfoSerialization));
        }
        break;
    }
    case runtime::IpcMessageType::CREATE_SUBSCRIBER:
    {
        if (message.getNumberOfElements() != 7)
        {
            LogError() << "Wrong number of parameters for \"IpcMessageType::CREATE_SUBSCRIBER\" from \"" << processName
                       << "\"received!";
        }
        else
        {
            capro::ServiceDescription service(cxx::Serialization(message.getElementAtIndex(2)));
            cxx::Serialization portConfigInfoSerialization(message.getElementAtIndex(6));


            popo::SubscriberOptions options;
            options.historyRequest = std::stoull(message.getElementAtIndex(3));
            options.queueCapacity = std::stoull(message.getElementAtIndex(4));
            options.nodeName = NodeName_t(cxx::TruncateToCapacity, message.getElementAtIndex(5));

            m_prcMgr.addSubscriberForProcess(
                processName, service, options, iox::runtime::PortConfigInfo(portConfigInfoSerialization));
        }
        break;
    }
    case runtime::IpcMessageType::CREATE_CONDITION_VARIABLE:
    {
        if (message.getNumberOfElements() != 2)
        {
            LogError() << "Wrong number of parameters for \"IpcMessageType::CREATE_CONDITION_VARIABLE\" from \""
                       << processName << "\"received!";
            errorHandler(
                Error::kPORT_MANAGER__INTROSPECTION_MEMORY_MANAGER_UNAVAILABLE, nullptr, iox::ErrorLevel::MODERATE);
        }
        else
        {
            m_prcMgr.addConditionVariableForProcess(processName);
        }
        break;
    }
    case runtime::IpcMessageType::CREATE_INTERFACE:
    {
        if (message.getNumberOfElements() != 4)
        {
            LogError() << "Wrong number of parameters for \"IpcMessageType::CREATE_INTERFACE\" from \"" << processName
                       << "\"received!";
        }
        else
        {
            capro::Interfaces interface =
                StringToCaProInterface(capro::IdString_t(cxx::TruncateToCapacity, message.getElementAtIndex(2)));

            m_prcMgr.addInterfaceForProcess(
                processName, interface, NodeName_t(cxx::TruncateToCapacity, message.getElementAtIndex(3)));
        }
        break;
    }
    case runtime::IpcMessageType::CREATE_APPLICATION:
    {
        if (message.getNumberOfElements() != 2)
        {
            LogError() << "Wrong number of parameters for \"IpcMessageType::CREATE_APPLICATION\" from \"" << processName
                       << "\"received!";
        }
        else
        {
            m_prcMgr.addApplicationForProcess(processName);
        }
        break;
    }
    case runtime::IpcMessageType::CREATE_NODE:
    {
        if (message.getNumberOfElements() != 3)
        {
            LogError() << "Wrong number of parameters for \"IpcMessageType::CREATE_NODE\" from \"" << processName
                       << "\"received!";
        }
        else
        {
            runtime::NodeProperty nodeProperty(cxx::Serialization(message.getElementAtIndex(2)));
            m_prcMgr.addNodeForProcess(processName, nodeProperty.m_name);
        }
        break;
    }
    case runtime::IpcMessageType::FIND_SERVICE:
    {
        if (message.getNumberOfElements() != 3)
        {
            LogError() << "Wrong number of parameters for \"IpcMessageType::FIND_SERVICE\" from \"" << processName
                       << "\"received!";
        }
        else
        {
            capro::ServiceDescription service(cxx::Serialization(message.getElementAtIndex(2)));

            m_prcMgr.findServiceForProcess(processName, service);
        }
        break;
    }
    case runtime::IpcMessageType::KEEPALIVE:
    {
        m_prcMgr.updateLivelinessOfProcess(processName);
        break;
    }
    default:
    {
        LogError() << "Unknown IPC message command [" << runtime::IpcMessageTypeToString(cmd) << "]";

        m_prcMgr.sendMessageNotSupportedToRuntime(processName);
        break;
    }
    }
}

bool RouDi::registerProcess(const ProcessName_t& name,
                            int pid,
                            posix::PosixUser user,
                            int64_t transmissionTimestamp,
                            const uint64_t sessionId,
                            const version::VersionInfo& versionInfo)
{
    bool monitorProcess = (m_monitoringMode == roudi::MonitoringMode::ON);
    return m_prcMgr.registerProcess(name, pid, user, monitorProcess, transmissionTimestamp, sessionId, versionInfo);
}

uint64_t RouDi::getUniqueSessionIdForProcess()
{
    static uint64_t sessionId = 0;
    return ++sessionId;
}

void RouDi::IpcMessageErrorHandler()
{
}

} // namespace roudi
} // namespace iox<|MERGE_RESOLUTION|>--- conflicted
+++ resolved
@@ -124,13 +124,8 @@
     while (m_runThreads)
     {
         // read RouDi's IPC channel
-<<<<<<< HEAD
         runtime::IpcMessage message;
-        if (roudiIpcInterface.timedReceive(m_ipcChannelTimeout, message))
-=======
-        runtime::MqMessage message;
-        if (roudiMqInterface.timedReceive(m_runtimeMessagesThreadTimeout, message))
->>>>>>> 5a282373
+        if (roudiIpcInterface.timedReceive(m_runtimeMessagesThreadTimeout, message))
         {
             auto cmd = runtime::stringToIpcMessageType(message.getElementAtIndex(0).c_str());
             std::string processName = message.getElementAtIndex(1);
