// Copyright (c) 2019 by Robert Bosch GmbH. All rights reserved.
//
// Licensed under the Apache License, Version 2.0 (the "License");
// you may not use this file except in compliance with the License.
// You may obtain a copy of the License at
//
//     http://www.apache.org/licenses/LICENSE-2.0
//
// Unless required by applicable law or agreed to in writing, software
// distributed under the License is distributed on an "AS IS" BASIS,
// WITHOUT WARRANTIES OR CONDITIONS OF ANY KIND, either express or implied.
// See the License for the specific language governing permissions and
// limitations under the License.

#include "iceoryx_posh/roudi/roudi_app.hpp"

#include "iceoryx_posh/iceoryx_posh_types.hpp"
#include "iceoryx_posh/internal/log/posh_logging.hpp"
#include "iceoryx_posh/internal/popo/building_blocks/typed_unique_id.hpp"
#include "iceoryx_posh/internal/roudi/roudi_multi_process.hpp"
#include "iceoryx_utils/cxx/helplets.hpp"
#include "iceoryx_utils/cxx/optional.hpp"
#include "iceoryx_utils/internal/posix_wrapper/shared_memory_object/memory_map.hpp"
#include "iceoryx_utils/log/logging.hpp"
#include "iceoryx_utils/log/logmanager.hpp"
#include "iceoryx_utils/platform/getopt.hpp"
#include "iceoryx_utils/platform/pthread.hpp"
#include "iceoryx_utils/platform/resource.hpp"
#include "iceoryx_utils/platform/semaphore.hpp"
#include "iceoryx_utils/posix_wrapper/posix_access_rights.hpp"

#include "stdio.h"
#include <signal.h>

namespace iox
{
namespace roudi
{
// using unnamed namespace to keep the functions in this translation unit
namespace
{
iox::roudi::RouDiApp* g_RouDiApp;
} // unnamed namespace

void RouDiApp::roudiSigHandler(int32_t signal) noexcept
{
    if (g_RouDiApp)
    {
        if (signal == SIGHUP)
        {
            LogWarn() << "SIGHUP not supported by RouDi";
        }
        // Post semaphore to exit
        g_RouDiApp->m_semaphore.post();
    }
}

void RouDiApp::registerSigHandler() noexcept
{
    /// @todo smart_c all the things

    // Save the pointer to self
    g_RouDiApp = this;

    // register sigHandler for SIGINT, SIGTERM and SIGHUP
    struct sigaction act;
    sigemptyset(&act.sa_mask);
    act.sa_handler = roudiSigHandler;
    act.sa_flags = 0;
    if (-1 == sigaction(SIGINT, &act, NULL))
    {
        LogError() << "Calling sigaction() failed";
        std::terminate();
    }

    if (-1 == sigaction(SIGTERM, &act, NULL))
    {
        LogError() << "Calling sigaction() failed";
        std::terminate();
    }

    if (-1 == sigaction(SIGHUP, &act, NULL))
    {
        LogError() << "Calling sigaction() failed";
        std::terminate();
    }
}

RouDiApp::RouDiApp(int argc, char* argv[], const mepoo::MePooConfig* mePooConfig) noexcept
    : RouDiApp(argc, argv, generateConfigFromMePooConfig(mePooConfig))
{
}

RouDiApp::RouDiApp(int argc, char* argv[], const RouDiConfig_t& config) noexcept
    : RouDiApp(config)
{
    parseCmdLineArguments(argc, argv);
    init();
}

RouDiApp::RouDiApp(const CmdLineParser& cmdLineParser, const RouDiConfig_t& config) noexcept
    : RouDiApp(config)
{
    setCmdLineParserResults(cmdLineParser);
    init();
}

RouDiApp::RouDiApp(const RouDiConfig_t& config) noexcept
    : m_run(checkAndOptimizeConfig(config))
    , m_config(config)
{
}

bool RouDiApp::checkAndOptimizeConfig(const RouDiConfig_t& config) noexcept
{
    if (config.m_sharedMemorySegments.empty())
    {
        LogError() << "A RouDiConfig without segments was specified! Please provide a valid config!";
        return false;
    }

    for (const auto& segment : config.m_sharedMemorySegments)
    {
        if (segment.m_mempoolConfig.m_mempoolConfig.empty())
        {
            LogError() << "A RouDiConfig with segments without mempools was specified! Please provide a valid config!";
            return false;
        }
    }

    return true;
}

RouDiConfig_t RouDiApp::generateConfigFromMePooConfig(const mepoo::MePooConfig* mePooConfig) noexcept
{
    RouDiConfig_t defaultConfig;
    defaultConfig.setDefaults();
    if (mePooConfig)
    {
        defaultConfig.m_sharedMemorySegments.front().m_mempoolConfig.m_mempoolConfig.clear();
        for (auto entry : *mePooConfig->getMemPoolConfig())
        {
            defaultConfig.m_sharedMemorySegments.front().m_mempoolConfig.m_mempoolConfig.push_back({entry});
        }
    }

    return defaultConfig;
}

void RouDiApp::init() noexcept
{
    // be silent if not running
    if (m_run)
    {
        iox::log::LogManager::GetLogManager().SetDefaultLogLevel(m_logLevel);

        registerSigHandler();
    }
}

bool RouDiApp::waitForSignal() const noexcept
{
    return m_semaphore.wait();
}

void RouDiApp::setCmdLineParserResults(const CmdLineParser& cmdLineParser) noexcept
{
    m_monitoringMode = cmdLineParser.getMonitoringMode();
    m_logLevel = cmdLineParser.getLogLevel();
    // the "and" is intentional, just in case the the provided RouDiConfig_t is empty
    m_run &= cmdLineParser.getRun();
<<<<<<< HEAD
    m_compatibilityCheckLevel = cmdLineParser.getCompatibilityCheckLevel();
=======
    auto uniqueId = cmdLineParser.getUniqueRouDiId();
    if (uniqueId)
    {
        popo::internal::setUniqueRouDiId(*uniqueId);
    }
>>>>>>> 4e84049c
}

void RouDiApp::parseCmdLineArguments(int argc,
                                     char* argv[],
                                     CmdLineParser::CmdLineArgumentParsingMode cmdLineParsingMode
                                     [[gnu::unused]]) noexcept
{
    /// @todo Remove this from RouDi once the deprecated c'tors taking argc and argv have been removed
    CmdLineParser cmdLineParser;
    cmdLineParser.parse(argc, argv);
    setCmdLineParserResults(cmdLineParser);
}

} // namespace roudi
} // namespace iox<|MERGE_RESOLUTION|>--- conflicted
+++ resolved
@@ -169,15 +169,12 @@
     m_logLevel = cmdLineParser.getLogLevel();
     // the "and" is intentional, just in case the the provided RouDiConfig_t is empty
     m_run &= cmdLineParser.getRun();
-<<<<<<< HEAD
     m_compatibilityCheckLevel = cmdLineParser.getCompatibilityCheckLevel();
-=======
     auto uniqueId = cmdLineParser.getUniqueRouDiId();
     if (uniqueId)
     {
         popo::internal::setUniqueRouDiId(*uniqueId);
     }
->>>>>>> 4e84049c
 }
 
 void RouDiApp::parseCmdLineArguments(int argc,
