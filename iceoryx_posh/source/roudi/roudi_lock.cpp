--- conflicted
+++ resolved
@@ -24,15 +24,6 @@
 {
 RouDiLock::RouDiLock()
 {
-<<<<<<< HEAD
-    if (m_socket_fd == -1)
-    {
-        LogError() << "Could not create socket";
-        std::terminate();
-    }
-
-=======
->>>>>>> d9ea19dc
     m_sockserv.sin_family = AF_INET;
     m_sockserv.sin_addr.s_addr = inet_addr("127.0.0.1");
     m_sockserv.sin_port = htons(37777);
