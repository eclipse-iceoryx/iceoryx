# NOTE: following checks are disabled, because they have duplicates in other group:
#
# - readability-magic-numbers (duplicate of cppcoreguidelines-avoid-magic-numbers)
# - hicpp-no-malloc (duplicate of cppcoreguidelines-no-malloc)
# - hicpp-member-init (duplicate of cppcoreguidelines-pro-type-member-init)
# - performance-move-const-arg (duplicate of hicpp-move-const-arg)
# - bugprone-use-after-move (duplicate of hicpp-move-const-arg)

Checks: '
-*,

readability-*,
clang-analyzer-*,
cert-*,
bugprone-*,
cppcoreguidelines-*,
concurrency-*,
performance-*,
hicpp-*,

-cppcoreguidelines-non-private-member-variables-in-classes,

-hicpp-named-parameter,

-readability-avoid-const-params-in-decls,
-readability-identifier-length,
-readability-redundant-access-specifiers,
-readability-redundant-declaration,

-readability-identifier-naming,
-readability-use-anyofallof,
<<<<<<< HEAD
-hicpp-named-parameter,
-hicpp-avoid-c-arrays,
-hicpp-no-array-decay,
-hicpp-signed-bitwise,
-hicpp-vararg,
-hicpp-no-malloc,
-hicpp-member-init,
-hicpp-use-auto,
-hicpp-uppercase-literal-suffix,
-hicpp-use-equals-default,
-hicpp-deprecated-headers,
-cert-env33-c,
-performance-move-const-arg,
-performance-no-int-to-ptr,
-performance-unnecessary-value-param,
-performance-for-range-copy,
-clang-analyzer-core.uninitialized.UndefReturn,
-clang-analyzer-optin.cplusplus.VirtualCall,
-cppcoreguidelines-avoid-c-arrays,
-cppcoreguidelines-pro-bounds-pointer-arithmetic,
-cppcoreguidelines-pro-bounds-constant-array-index,
-cppcoreguidelines-pro-bounds-array-to-pointer-decay,
-cppcoreguidelines-pro-type-vararg,
-cppcoreguidelines-macro-usage,
-cppcoreguidelines-avoid-non-const-global-variables,
-cppcoreguidelines-pro-type-reinterpret-cast,
-cppcoreguidelines-prefer-member-initializer,
-cppcoreguidelines-avoid-magic-numbers,
-cppcoreguidelines-pro-type-const-cast,
-cppcoreguidelines-pro-type-member-init,
-cppcoreguidelines-pro-bounds-pointer-arithmetic,
-cppcoreguidelines-owning-memory,
-cppcoreguidelines-init-variables,
-hicpp-move-const-arg,
-hicpp-invalid-access-moved'
=======
-readability-named-parameter,

'
>>>>>>> f7e81362

### Temporarily disabled because massive API changes:
# * rule: readability-identifier-naming

### Justifications for deactivated rules
# * rule: readability-avoid-const-params-in-decls
#   justification: Symmetry with definition and declaration when we enforce to add const to every parameter
#   example:
#     bad:
#       void myFunction(int); // declaration, broken symmetry, the argument is not const
#       void myFunction(const int) {} // definition
#     good:
#       void myFunction(const int); // declaration
#       void myFunction(const int) {} // definition
#
# * rule: readability-identifier-length
#   justification: In some functions single letter variables make sense, this is covered by the review process
#   example:
#      bad:
#        int sum(int summand1, int summand2); // here we would like to have single letter variable arguments
#      good:
#        int sum(int a, int b); // failure since a and b have less than three letters
#
# * rule: readability-redundant-access-specifiers
#   justification: The access specifier can be used to separate methods from members.
#   example:
#      bad:
#        private:
#          int foo();
#          int bar();
#
#          int baz { 42 };
#      good:
#        private:
#          int foo();
#          int bar();
#
#        private:
#          int bar { 42 };
#
# * rule: readability-redundant-declaration
#   justification: This rule has false positives with friend declarations.
#   example:
#      bad:
#        // in hpp file
#        class Foo {
#            friend void bar(Foo& foo);
#        };
#        // in cpp file
#        void bar(Foo& foo) {...}
#      good:
#        // in hpp file
#        class Foo {
#            friend void bar(Foo& foo);
#        };
#        void bar(Foo& foo);
#        // in cpp file
#        void bar(Foo& foo) {...}
#
# * rule: readability-use-anyofallof
#   justification: requires C++20 and std::ranges but we only use C++14
#
# * rule: cppcoreguidelines-non-private-member-variables-in-classes
#   justification: Sometimes it makes sense to have protected members to extend the base class.
#                  Even public members are useful in lightweight classes (effectively structs).
#                  This unnecessarily limits design options.
#
# * rule: readability-named-parameter, -hicpp-named-parameter
#   justicfication: For tag types which just guide overloading no name is needed.
#                   Declaration of private functions does not require a name (no doxygen comment).
#                   For callbacks omitting the name is less verbose than to cast an unsued parameter to void.
#   callbacks
#   bad:
#       auto callable = [] (auto /*foo*/) {...};
#   good:
#       auto callable = [] (auto) {};
#   tag types
#   optional:
#       void foo(Tag1 tag); // (1) called with Tag1 type
#       void foo(Tag2 tag); // (2) called with Tag2 type
#       // dispatch site
#       Tag1 tag;
#       foo(tag); // calls (1)
#   also ok:
#       void foo(Tag1); // (1)
#       void foo(Tag2); // (2)
#       // dispatch site
#       Tag1 tag;
#       foo(tag); // calls (1)
#
## Those warnings should be enabled
## They are disabled since they require a heavy API refactoring and when we enable it we clutter the code with // NOLINT comments
# -bugprone-easily-swappable-parameters
#
## the LineThreshold, StatementThreshold, BranchThreshold contains random number
## here we have to do some heavy refactoring
# -readability-function-size
# -readability-function-cognitive-complexity
#
## is it working correctly? produces hard to understand warning
# -clang-analyzer-core.uninitialized.UndefReturn
# -clang-analyzer-optin.cplusplus.VirtualCall
#
###########################################
#### A lot of code changes but easy effort:
###########################################
# -readability-qualified-auto
# -readability-convert-member-functions-to-static
# -readability-container-size-empty
# -readability-simplify-boolean-expr
# -readability-const-return-type
# -readability-use-anyofallof
# -cppcoreguidelines-avoid-magic-numbers
# -cppcoreguidelines-init-variables
# -hicpp-use-auto
# -readability-qualified-auto
# -hicpp-uppercase-literal-suffix
# -readability-uppercase-literal-suffix
# -readability-implicit-bool-conversion
# -bugprone-branch-clone
# -hicpp-use-equals-default
# -hicpp-deprecated-headers
# -cppcoreguidelines-prefer-member-initializer
# -readability-convert-member-functions-to-static
# -cppcoreguidelines-pro-type-const-cast
# -cppcoreguidelines-pro-type-member-init
# -bugprone-implicit-widening-of-multiplication-result
# -readability-inconsistent-declaration-parameter-name
# -performance-for-range-copy
# -readability-make-member-function-const

WarningsAsErrors:     '' # Treat all Checks from above as errors
HeaderFilterRegex:    ''
FormatStyle:          file
InheritParentConfig:  false

# The options below are just uncommented temporarily so that we do not change
# the public API during the hack a thon
CheckOptions:
<<<<<<< HEAD
  - { key: readability-identifier-naming.ClassCase,               value: CamelCase }
  - { key: readability-identifier-naming.EnumCase,                value: CamelCase }
  - { key: readability-identifier-naming.StructCase,              value: CamelCase }
  - { key: readability-identifier-naming.TypeAliasCase,           value: CamelCase }
  - { key: readability-identifier-naming.TypeAliasSuffix,         value: _t }
  - { key: readability-identifier-naming.UnionCase,               value: CamelCase }
  - { key: readability-identifier-naming.MethodCase,              value: camelBack }
  - { key: readability-identifier-naming.FunctionCase,            value: camelBack }
  - { key: readability-identifier-naming.NamespaceCase,           value: lower_case }
=======
  #   - { key: readability-identifier-naming.ClassCase,               value: CamelCase }
  #   - { key: readability-identifier-naming.EnumCase,                value: CamelCase }
  #   - { key: readability-identifier-naming.StructCase,              value: CamelCase }
  #   - { key: readability-identifier-naming.UnionCase,               value: CamelCase }
  #   - { key: readability-identifier-naming.MethodCase,              value: camelBack }
  #   - { key: readability-identifier-naming.FunctionCase,            value: camelBack }
  #   - { key: readability-identifier-naming.NamespaceCase,           value: lower_case }
>>>>>>> f7e81362
  - { key: readability-identifier-naming.PrivateMemberPrefix,     value: m_ }
  - { key: readability-identifier-naming.ProtectedMemberPrefix,   value: m_ }
  # - { key: readability-identifier-naming.MemberCase,              value: camelBack }
  # - { key: readability-identifier-naming.ConstexprVariableCase,   value: UPPER_CASE }
  # - { key: readability-identifier-naming.EnumConstantCase,        value: UPPER_CASE }
  # - { key: readability-identifier-naming.GlobalConstantCase,      value: UPPER_CASE }
  # - { key: readability-identifier-naming.TemplateParameterCase,   value: CamelCase }
  - { key: readability-function-size.LineThreshold,               value: 200 }
  - { key: readability-function-size.StatementThreshold,          value: 200 }
  - { key: readability-function-size.BranchThreshold,             value: 10 }
  - { key: readability-function-size.ParameterThreshold,          value: 4 }<|MERGE_RESOLUTION|>--- conflicted
+++ resolved
@@ -29,47 +29,9 @@
 
 -readability-identifier-naming,
 -readability-use-anyofallof,
-<<<<<<< HEAD
--hicpp-named-parameter,
--hicpp-avoid-c-arrays,
--hicpp-no-array-decay,
--hicpp-signed-bitwise,
--hicpp-vararg,
--hicpp-no-malloc,
--hicpp-member-init,
--hicpp-use-auto,
--hicpp-uppercase-literal-suffix,
--hicpp-use-equals-default,
--hicpp-deprecated-headers,
--cert-env33-c,
--performance-move-const-arg,
--performance-no-int-to-ptr,
--performance-unnecessary-value-param,
--performance-for-range-copy,
--clang-analyzer-core.uninitialized.UndefReturn,
--clang-analyzer-optin.cplusplus.VirtualCall,
--cppcoreguidelines-avoid-c-arrays,
--cppcoreguidelines-pro-bounds-pointer-arithmetic,
--cppcoreguidelines-pro-bounds-constant-array-index,
--cppcoreguidelines-pro-bounds-array-to-pointer-decay,
--cppcoreguidelines-pro-type-vararg,
--cppcoreguidelines-macro-usage,
--cppcoreguidelines-avoid-non-const-global-variables,
--cppcoreguidelines-pro-type-reinterpret-cast,
--cppcoreguidelines-prefer-member-initializer,
--cppcoreguidelines-avoid-magic-numbers,
--cppcoreguidelines-pro-type-const-cast,
--cppcoreguidelines-pro-type-member-init,
--cppcoreguidelines-pro-bounds-pointer-arithmetic,
--cppcoreguidelines-owning-memory,
--cppcoreguidelines-init-variables,
--hicpp-move-const-arg,
--hicpp-invalid-access-moved'
-=======
 -readability-named-parameter,
 
 '
->>>>>>> f7e81362
 
 ### Temporarily disabled because massive API changes:
 # * rule: readability-identifier-naming
@@ -209,17 +171,6 @@
 # The options below are just uncommented temporarily so that we do not change
 # the public API during the hack a thon
 CheckOptions:
-<<<<<<< HEAD
-  - { key: readability-identifier-naming.ClassCase,               value: CamelCase }
-  - { key: readability-identifier-naming.EnumCase,                value: CamelCase }
-  - { key: readability-identifier-naming.StructCase,              value: CamelCase }
-  - { key: readability-identifier-naming.TypeAliasCase,           value: CamelCase }
-  - { key: readability-identifier-naming.TypeAliasSuffix,         value: _t }
-  - { key: readability-identifier-naming.UnionCase,               value: CamelCase }
-  - { key: readability-identifier-naming.MethodCase,              value: camelBack }
-  - { key: readability-identifier-naming.FunctionCase,            value: camelBack }
-  - { key: readability-identifier-naming.NamespaceCase,           value: lower_case }
-=======
   #   - { key: readability-identifier-naming.ClassCase,               value: CamelCase }
   #   - { key: readability-identifier-naming.EnumCase,                value: CamelCase }
   #   - { key: readability-identifier-naming.StructCase,              value: CamelCase }
@@ -227,7 +178,6 @@
   #   - { key: readability-identifier-naming.MethodCase,              value: camelBack }
   #   - { key: readability-identifier-naming.FunctionCase,            value: camelBack }
   #   - { key: readability-identifier-naming.NamespaceCase,           value: lower_case }
->>>>>>> f7e81362
   - { key: readability-identifier-naming.PrivateMemberPrefix,     value: m_ }
   - { key: readability-identifier-naming.ProtectedMemberPrefix,   value: m_ }
   # - { key: readability-identifier-naming.MemberCase,              value: camelBack }
