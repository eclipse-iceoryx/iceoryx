--- conflicted
+++ resolved
@@ -111,15 +111,8 @@
         {iox::popo::AllocationError::RUNNING_OUT_OF_CHUNKS, AllocationResult_RUNNING_OUT_OF_CHUNKS},
         {iox::popo::AllocationError::TOO_MANY_CHUNKS_ALLOCATED_IN_PARALLEL,
          AllocationResult_TOO_MANY_CHUNKS_ALLOCATED_IN_PARALLEL},
-<<<<<<< HEAD
-        {iox::popo::AllocationError::INVALID_PARAMETER_FOR_PAYLOAD_OR_CUSTOM_HEADER,
-         AllocationResult_INVALID_PARAMETER_FOR_PAYLOAD_OR_CUSTOM_HEADER},
-=======
-        {iox::popo::AllocationError::INVALID_CHUNK, AllocationResult_INVALID_CHUNK},
         {iox::popo::AllocationError::INVALID_PARAMETER_FOR_USER_PAYLOAD_OR_USER_HEADER,
          AllocationResult_INVALID_PARAMETER_FOR_USER_PAYLOAD_OR_USER_HEADER},
-        {iox::popo::AllocationError::UNKNOWN, AllocationResult_UNDEFINED_ERROR},
->>>>>>> 64b09a96
         {iox::popo::AllocationError::INVALID_STATE, AllocationResult_UNDEFINED_ERROR}};
 
     for (const auto allocationError : ALLOCATION_ERRORS)
@@ -132,16 +125,8 @@
         case iox::popo::AllocationError::TOO_MANY_CHUNKS_ALLOCATED_IN_PARALLEL:
             EXPECT_EQ(cpp2c::allocationResult(allocationError.cpp), allocationError.c);
             break;
-<<<<<<< HEAD
-        case iox::popo::AllocationError::INVALID_PARAMETER_FOR_PAYLOAD_OR_CUSTOM_HEADER:
-            EXPECT_EQ(cpp2c::allocationResult(allocationError.cpp), allocationError.c);
-=======
         case iox::popo::AllocationError::INVALID_PARAMETER_FOR_USER_PAYLOAD_OR_USER_HEADER:
-            EXPECT_EQ(cpp2c::AllocationResult(allocationError.cpp), allocationError.c);
-            break;
-        case iox::popo::AllocationError::UNKNOWN:
-            EXPECT_EQ(cpp2c::AllocationResult(allocationError.cpp), allocationError.c);
->>>>>>> 64b09a96
+            EXPECT_EQ(cpp2c::allocationResult(allocationError.cpp), allocationError.c);
             break;
         case iox::popo::AllocationError::INVALID_STATE:
             EXPECT_EQ(cpp2c::allocationResult(allocationError.cpp), allocationError.c);
