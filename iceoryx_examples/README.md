## Howto build the examples

To build the examples you can use the cmake configuration which is provided
in `iceoryx_meta`.
```sh 
cmake -Bbuild -Hiceoryx_meta -Dexamples=ON # by default the examples are always build
cd build 
make
```

To run an example switch into the `iceoryx_examples` directory which can be 
found in our build directory. Then select your example and follow the instructions
from the examples readme.

```sh 
cd build/iceoryx_examples/
cd someExample
./runExampleCode
```

## List of all examples

| example                                                | description |
|:-------------------------------------------------------|:------------|
|[benchmark_optional_and_expected](./benchmark_optional_and_expected/)        | Benchmark of optional and expected in a collection of use cases which can be found in iceoryx. |
|[icecrystal](./icecrystal/)                             | Demostrates the usage of the iceoryx introspection client. |
|[icedelivery](./icedelivery/)                           | You are new to iceoryx then take a look at this example which demonstrates the basics of iceoryx by sending data from one process to another process. |
|[icedelivery_on_c](./icedelivery_on_c/)                 | Shows the same use case as the ice delivery example but with the iceoryx C API  |
|[iceperf](./iceperf/)                                   | A benchmark application which measures the latency of an IPC transmission between two applications. |
|[iceperf](./iceperf/)                                   | A benchmark application which measures the latency of an IPC transmission between two applications. |
|[singleprocess](./singleprocess/)                       | Iceoryx can also be used for inter thread communication when you would like to run everything in a single process. |
<<<<<<< HEAD
|[ice_multi_publisher](./ice_multi_publisher/)           | Shows how multiple publishers can be used to publish on the same topic. |
=======
|[waitset](./waitset/)                       | Explaining the structure, usage and ideas behind the WaitSet. |
|[waitset_on_c](./waitset_on_c/)                 | The C example of our WaitSet. |
>>>>>>> 4073ad01
<|MERGE_RESOLUTION|>--- conflicted
+++ resolved
@@ -29,9 +29,6 @@
 |[iceperf](./iceperf/)                                   | A benchmark application which measures the latency of an IPC transmission between two applications. |
 |[iceperf](./iceperf/)                                   | A benchmark application which measures the latency of an IPC transmission between two applications. |
 |[singleprocess](./singleprocess/)                       | Iceoryx can also be used for inter thread communication when you would like to run everything in a single process. |
-<<<<<<< HEAD
 |[ice_multi_publisher](./ice_multi_publisher/)           | Shows how multiple publishers can be used to publish on the same topic. |
-=======
 |[waitset](./waitset/)                       | Explaining the structure, usage and ideas behind the WaitSet. |
-|[waitset_on_c](./waitset_on_c/)                 | The C example of our WaitSet. |
->>>>>>> 4073ad01
+|[waitset_on_c](./waitset_on_c/)                 | The C example of our WaitSet. |