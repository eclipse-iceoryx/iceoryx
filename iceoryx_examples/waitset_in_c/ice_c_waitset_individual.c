// Copyright (c) 2020 - 2021 by Apex.AI Inc. All rights reserved.
//
// Licensed under the Apache License, Version 2.0 (the "License");
// you may not use this file except in compliance with the License.
// You may obtain a copy of the License at
//
//     http://www.apache.org/licenses/LICENSE-2.0
//
// Unless required by applicable law or agreed to in writing, software
// distributed under the License is distributed on an "AS IS" BASIS,
// WITHOUT WARRANTIES OR CONDITIONS OF ANY KIND, either express or implied.
// See the License for the specific language governing permissions and
// limitations under the License.
//
// SPDX-License-Identifier: Apache-2.0

#include "iceoryx_binding_c/enums.h"
#include "iceoryx_binding_c/event_info.h"
#include "iceoryx_binding_c/runtime.h"
#include "iceoryx_binding_c/subscriber.h"
#include "iceoryx_binding_c/types.h"
#include "iceoryx_binding_c/user_trigger.h"
#include "iceoryx_binding_c/wait_set.h"
#include "sleep_for.h"
#include "topic_data.h"

#include <signal.h>
#include <stdbool.h>
#include <stdio.h>

#define NUMBER_OF_EVENTS 3
#define NUMBER_OF_SUBSCRIBERS 2

iox_user_trigger_storage_t shutdownTriggerStorage;
iox_user_trigger_t shutdownTrigger;

static void sigHandler(int signalValue)
{
    // Ignore unused variable warning
    (void)signalValue;

    iox_user_trigger_trigger(shutdownTrigger);
}

int main()
{
    iox_runtime_init("iox-c-waitset-individual");

    iox_ws_storage_t waitSetStorage;
    iox_ws_t waitSet = iox_ws_init(&waitSetStorage);
    shutdownTrigger = iox_user_trigger_init(&shutdownTriggerStorage);

    // attach shutdownTrigger with no callback to handle CTRL+C
    iox_ws_attach_user_trigger_event(waitSet, shutdownTrigger, 0U, NULL);

    //// register signal after shutdownTrigger since we are using it in the handler
    signal(SIGINT, sigHandler);
    signal(SIGTERM, sigHandler);

    // array where the subscriber are stored
    iox_sub_storage_t subscriberStorage[NUMBER_OF_SUBSCRIBERS];
    iox_sub_t subscriber[NUMBER_OF_SUBSCRIBERS];

    // create two subscribers, subscribe to the service and attach them to the waitset
    iox_sub_options_t options;
    iox_sub_options_init(&options);
    options.historyRequest = 1U;
    options.queueCapacity = 256U;
    options.nodeName = "iox-c-waitset-individual-node1";

    subscriber[0] = iox_sub_init(&(subscriberStorage[0]), "Radar", "FrontLeft", "Counter", &options);

<<<<<<< HEAD
    options.nodeName = "iox-c-waitset-individual-node2";
    subscriber[1] = iox_sub_init(
        &(subscriberStorage[1]), "Radar", "FrontLeft", "Counter", &options);
=======
    options.nodeName = "iox-c-ex-waitset-individual-node2";
    subscriber[1] = iox_sub_init(&(subscriberStorage[1]), "Radar", "FrontLeft", "Counter", &options);
>>>>>>> 790e3e25

    iox_ws_attach_subscriber_state(waitSet, subscriber[0U], SubscriberState_HAS_DATA, 0U, NULL);
    iox_ws_attach_subscriber_state(waitSet, subscriber[1U], SubscriberState_HAS_DATA, 0U, NULL);


    uint64_t missedElements = 0U;
    uint64_t numberOfEvents = 0U;

    // array where all event infos from iox_ws_wait will be stored
    iox_event_info_t eventArray[NUMBER_OF_EVENTS];

    // event loop
    bool keepRunning = true;
    while (keepRunning)
    {
        numberOfEvents = iox_ws_wait(waitSet, eventArray, NUMBER_OF_EVENTS, &missedElements);

        for (uint64_t i = 0U; i < numberOfEvents; ++i)
        {
            iox_event_info_t event = eventArray[i];

            if (iox_event_info_does_originate_from_user_trigger(event, shutdownTrigger))
            {
                // CTRL+c was pressed -> exit
                keepRunning = false;
            }
            // process sample received by subscriber1
            else if (iox_event_info_does_originate_from_subscriber(event, subscriber[0U]))
            {
                const void* chunk;
                if (iox_sub_take_chunk(subscriber[0U], &chunk))
                {
                    printf("subscriber 1 received: %u\n", ((struct CounterTopic*)chunk)->counter);
                    fflush(stdout);

                    iox_sub_release_chunk(subscriber[0U], chunk);
                }
            }
            // dismiss sample received by subscriber2
            else if (iox_event_info_does_originate_from_subscriber(event, subscriber[1]))
            {
                // We need to release the samples to reset the event hasSamples
                // otherwise the WaitSet would notify us in `iox_ws_wait()` again
                // instantly.
                iox_sub_release_queued_chunks(subscriber[1U]);
                printf("subscriber 2 received something - dont care\n");
                fflush(stdout);
            }
        }
    }

    // cleanup all resources
    for (uint64_t i = 0U; i < NUMBER_OF_SUBSCRIBERS; ++i)
    {
        iox_sub_deinit((iox_sub_t) & (subscriberStorage[i]));
    }

    iox_ws_deinit(waitSet);
    iox_user_trigger_deinit(shutdownTrigger);


    return 0;
}<|MERGE_RESOLUTION|>--- conflicted
+++ resolved
@@ -70,14 +70,8 @@
 
     subscriber[0] = iox_sub_init(&(subscriberStorage[0]), "Radar", "FrontLeft", "Counter", &options);
 
-<<<<<<< HEAD
     options.nodeName = "iox-c-waitset-individual-node2";
-    subscriber[1] = iox_sub_init(
-        &(subscriberStorage[1]), "Radar", "FrontLeft", "Counter", &options);
-=======
-    options.nodeName = "iox-c-ex-waitset-individual-node2";
     subscriber[1] = iox_sub_init(&(subscriberStorage[1]), "Radar", "FrontLeft", "Counter", &options);
->>>>>>> 790e3e25
 
     iox_ws_attach_subscriber_state(waitSet, subscriber[0U], SubscriberState_HAS_DATA, 0U, NULL);
     iox_ws_attach_subscriber_state(waitSet, subscriber[1U], SubscriberState_HAS_DATA, 0U, NULL);
