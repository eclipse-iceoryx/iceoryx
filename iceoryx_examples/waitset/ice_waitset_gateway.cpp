--- conflicted
+++ resolved
@@ -36,22 +36,14 @@
 // the untyped subscriber.
 void subscriberCallback(iox::popo::UntypedSubscriber* const subscriber)
 {
-<<<<<<< HEAD
     while (subscriber->hasData())
     {
-        subscriber->take().and_then([&](auto& payload) {
-            auto header = iox::mepoo::ChunkHeader::fromPayload(payload);
+        subscriber->take().and_then([&](auto& userPayloadOfChunk) {
+            auto header = iox::mepoo::ChunkHeader::fromPayload(userPayloadOfChunk);
             std::cout << "subscriber: " << std::hex << subscriber << " length: " << std::dec << header->payloadSize
                       << " ptr: " << std::hex << header->payload() << std::endl;
         });
     }
-=======
-    subscriber->take().and_then([&](auto& userPayloadOfChunk) {
-        auto chunkHeader = iox::mepoo::ChunkHeader::fromUserPayload(userPayloadOfChunk);
-        std::cout << "subscriber: " << std::hex << subscriber << " length: " << std::dec << chunkHeader->userPayloadSize
-                  << " ptr: " << std::hex << chunkHeader->userPayload() << std::endl;
-    });
->>>>>>> 64b09a96
 }
 
 int main()
