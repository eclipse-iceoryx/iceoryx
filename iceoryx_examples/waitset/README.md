--- conflicted
+++ resolved
@@ -121,18 +121,11 @@
 |acquire _EventOrigin_|`event->getOrigin<OriginType>();`|
 
 ## Use Cases
-<<<<<<< HEAD
 This example consists of 6 use cases.
 
  1. `ice_waitset_basic`: A single subscriber is notified by the WaitSet if data arrives.
 
  2. `ice_waitset_gateway.cpp`: We build a gateway to forward data
-=======
-
-This example consists of 5 use cases.
-
- 1. `ice_waitset_gateway.cpp`: We build a gateway to forward data
->>>>>>> ed10f7d3
     to another network. A list of subscriber events are handled in an uniform way
     by defining a callback which is executed for every subscriber who
     has received data.
@@ -199,7 +192,7 @@
 });
 ```
 
-Now we are ready to run the actual processing loop. We simply wait for data or a shutdown request. Note that `wait` actually returns a vector of `EventInfo*` containing the specific events which occured and caused the wake-up. In our case we can ignore the return value since there are only two possible reasons why the WaitSet woke up:
+Now we are ready to run the actual processing loop. We simply wait for data or a shutdown request. Note that `wait` actually returns a vector of `EventInfo*` containing the specific events which occurred and caused the wake-up. In our case we can ignore the return value since there are only two possible reasons why the WaitSet woke up:
 
 1. The single subscriber we attached received data.
 2. The signal handler issued a shutdown request, setting `shutdown = true` before waking up the WaitSet via the `shutdownTrigger`.
