--- conflicted
+++ resolved
@@ -43,12 +43,7 @@
     // initialized subscriber
     iox::popo::SubscriberOptions subscriberOptions;
     subscriberOptions.queueCapacity = 10U;
-<<<<<<< HEAD
     iox::popo::UntypedSubscriber subscriber({"Radar", "FrontRight", "Object"}, subscriberOptions);
-    subscriber.subscribe();
-=======
-    iox::popo::UntypedSubscriber subscriber({"Radar", "FrontLeft", "Object"}, subscriberOptions);
->>>>>>> 1596a402
 
     // run until interrupted by Ctrl-C
     while (!killswitch)
