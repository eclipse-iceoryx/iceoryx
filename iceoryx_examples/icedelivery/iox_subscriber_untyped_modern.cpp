// Copyright (c) 2020 by Robert Bosch GmbH, Apex.AI Inc. All rights reserved.
//
// Licensed under the Apache License, Version 2.0 (the "License");
// you may not use this file except in compliance with the License.
// You may obtain a copy of the License at
//
//     http://www.apache.org/licenses/LICENSE-2.0
//
// Unless required by applicable law or agreed to in writing, software
// distributed under the License is distributed on an "AS IS" BASIS,
// WITHOUT WARRANTIES OR CONDITIONS OF ANY KIND, either express or implied.
// See the License for the specific language governing permissions and
// limitations under the License.

<<<<<<< HEAD
#include "iceoryx_posh/popo/guard_condition.hpp"
#include "iceoryx_posh/popo/modern_api/subscriber.hpp"
=======
#include "iceoryx_posh/popo/modern_api/subscriber.hpp"
#include "iceoryx_posh/popo/user_trigger.hpp"
>>>>>>> 1574dca5
#include "iceoryx_posh/popo/wait_set.hpp"
#include "iceoryx_posh/runtime/posh_runtime.hpp"
#include "topic_data.hpp"

#include <chrono>
#include <csignal>
#include <iostream>

bool killswitch = false;
iox::popo::UserTrigger shutdownTrigger;

static void sigHandler(int f_sig [[gnu::unused]])
{
    // caught SIGINT, now exit gracefully
    killswitch = true;
    shutdownTrigger.trigger(); // unblock waitsets
}

void subscriberHandler(iox::popo::WaitSet& waitSet)
{
    // run until interrupted
    while (!killswitch)
    {
<<<<<<< HEAD
        auto triggeredConditions = waitSet.wait();
        for (auto& condition : triggeredConditions)
        {
            auto untypedSubscriber = dynamic_cast<iox::popo::UntypedSubscriber*>(condition);
            if (untypedSubscriber)
=======
        auto triggerVector = waitSet.wait();
        for (auto& trigger : triggerVector)
        {
            if (trigger.doesOriginateFrom(&shutdownTrigger))
>>>>>>> 1574dca5
            {
                return;
            }
            else
            {
                auto untypedSubscriber = trigger.getOrigin<iox::popo::UntypedSubscriber>();
                untypedSubscriber->take()
                    .and_then([](iox::cxx::optional<iox::popo::Sample<const void>>& allocation) {
                        auto position = reinterpret_cast<const Position*>(allocation->get());
                        std::cout << "Got value: (" << position->x << ", " << position->y << ", " << position->z << ")"
                                  << std::endl;
                    })
                    .if_empty([] { std::cout << "Didn't get a value, but do something anyway." << std::endl; })
                    .or_else([](iox::popo::ChunkReceiveError) { std::cout << "Error receiving chunk." << std::endl; });
            }
        }
    }
}

int main()
{
    // register sigHandler for SIGINT
    signal(SIGINT, sigHandler);

    // initialize runtime
    iox::runtime::PoshRuntime::initRuntime("/iox-ex-subscriber-untyped-modern");

    // initialized subscribers
    iox::popo::UntypedSubscriber untypedSubscriber({"Odometry", "Position", "Vehicle"});
    untypedSubscriber.subscribe();

    // set up waitset
    iox::popo::WaitSet waitSet{};
    untypedSubscriber.attachTo(waitSet, iox::popo::SubscriberEvent::HAS_NEW_SAMPLES);
    shutdownTrigger.attachTo(waitSet);

    // delegate handling of received data to another thread
    std::thread untypedSubscriberThread(subscriberHandler, std::ref(waitSet));
    untypedSubscriberThread.join();

    return (EXIT_SUCCESS);
}<|MERGE_RESOLUTION|>--- conflicted
+++ resolved
@@ -12,13 +12,8 @@
 // See the License for the specific language governing permissions and
 // limitations under the License.
 
-<<<<<<< HEAD
-#include "iceoryx_posh/popo/guard_condition.hpp"
-#include "iceoryx_posh/popo/modern_api/subscriber.hpp"
-=======
 #include "iceoryx_posh/popo/modern_api/subscriber.hpp"
 #include "iceoryx_posh/popo/user_trigger.hpp"
->>>>>>> 1574dca5
 #include "iceoryx_posh/popo/wait_set.hpp"
 #include "iceoryx_posh/runtime/posh_runtime.hpp"
 #include "topic_data.hpp"
@@ -42,18 +37,10 @@
     // run until interrupted
     while (!killswitch)
     {
-<<<<<<< HEAD
-        auto triggeredConditions = waitSet.wait();
-        for (auto& condition : triggeredConditions)
-        {
-            auto untypedSubscriber = dynamic_cast<iox::popo::UntypedSubscriber*>(condition);
-            if (untypedSubscriber)
-=======
         auto triggerVector = waitSet.wait();
         for (auto& trigger : triggerVector)
         {
             if (trigger.doesOriginateFrom(&shutdownTrigger))
->>>>>>> 1574dca5
             {
                 return;
             }
