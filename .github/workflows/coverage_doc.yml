--- conflicted
+++ resolved
@@ -39,15 +39,11 @@
           mkdir $GITHUB_WORKSPACE/lcov_results/unittest
           mkdir $GITHUB_WORKSPACE/lcov_results/unittest_timing
           # add flag to include coverage
-<<<<<<< HEAD
-          $GITHUB_WORKSPACE/tools/iceoryx_build_test.sh build-strict debug build-all out-of-tree -c unit
-=======
           sudo $GITHUB_WORKSPACE/tools/add_test_users.sh
           $GITHUB_WORKSPACE/tools/iceoryx_build_test.sh build-strict build-all test-add-user -c unit
           cp -rf $GITHUB_WORKSPACE/build/lcov/ $GITHUB_WORKSPACE/lcov_results/unittest/
           $GITHUB_WORKSPACE/tools/iceoryx_build_test.sh build-strict build-all test-add-user -c unit-timing clean
           cp -rf $GITHUB_WORKSPACE/build/lcov/ $GITHUB_WORKSPACE/lcov_results/unittest_timing/
->>>>>>> 0b6e1c7e
 
       - name: Upload coverage to Codecov
         uses: codecov/codecov-action@v1
