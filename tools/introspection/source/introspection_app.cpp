// Copyright (c) 2019, 2021 by Robert Bosch GmbH, Apex.AI Inc. All rights reserved.
//
// Licensed under the Apache License, Version 2.0 (the "License");
// you may not use this file except in compliance with the License.
// You may obtain a copy of the License at
//
//     http://www.apache.org/licenses/LICENSE-2.0
//
// Unless required by applicable law or agreed to in writing, software
// distributed under the License is distributed on an "AS IS" BASIS,
// WITHOUT WARRANTIES OR CONDITIONS OF ANY KIND, either express or implied.
// See the License for the specific language governing permissions and
// limitations under the License.

#include "iceoryx_introspection/introspection_app.hpp"
#include "iceoryx_introspection/introspection_types.hpp"
#include "iceoryx_posh/iceoryx_posh_types.hpp"
#include "iceoryx_posh/runtime/posh_runtime.hpp"
#include "iceoryx_utils/internal/units/duration.hpp"
#include "iceoryx_versions.hpp"

#include <chrono>
#include <iomanip>
#include <poll.h>
#include <thread>

using namespace iox::client::introspection;
using namespace iox::units::duration_literals;

namespace iox
{
namespace client
{
namespace introspection
{
IntrospectionApp::IntrospectionApp(int argc, char* argv[]) noexcept
{
    if (argc < 2)
    {
        printShortInfo(argv[0]);
        exit(EXIT_FAILURE);
    }

    parseCmdLineArguments(argc, argv);
}

void IntrospectionApp::printHelp() noexcept
{
    std::cout << "Usage:\n"
                 "  introspection [OPTIONS] [SUBSCRIPTION]\n"
                 "  introspection --help\n"
                 "  introspection --version\n"
                 "\nOptions:\n"
                 "  -h, --help        Display help and exit.\n"
                 "  -t, --time <ms>   Update period (in milliseconds) for the display of introspection data\n"
                 "                    [min: "
              << MIN_UPDATE_PERIOD.milliSeconds<uint32_t>() << ", max: " << MAX_UPDATE_PERIOD.milliSeconds<uint32_t>()
              << ", default: " << DEFAULT_UPDATE_PERIOD.milliSeconds<uint32_t>()
              << "]\n"
                 "  -v, --version     Display latest official iceoryx release version and exit.\n"
                 "\nSubscription:\n"
                 "  Select which introspection data you would like to receive.\n"
                 "  --all             Subscribe to all available introspection data.\n"
                 "  --mempool         Subscribe to mempool introspection data.\n"
                 "  --port            Subscribe to port introspection data.\n"
                 "  --process         Subscribe to process introspection data.\n"
              << std::endl;
}

void IntrospectionApp::printShortInfo(const std::string& binaryName) noexcept
{
    std::cout << "Run '" << binaryName << " --help' for more information." << std::endl;
}

void IntrospectionApp::parseCmdLineArguments(int argc,
                                             char** argv,
                                             CmdLineArgumentParsingMode /*cmdLineParsingMode*/) noexcept
{
    int32_t opt;
    int32_t index;

    while ((opt = getopt_long(argc, argv, shortOptions, longOptions, &index)) != -1)
    {
        switch (opt)
        {
        case 'h':
            printHelp();
            exit(EXIT_SUCCESS);
            break;

        case 'v':
            std::cout << "Latest official IceOryx release version: " << ICEORYX_LATEST_RELEASE_VERSION << "\n"
                      << std::endl;
            exit(EXIT_SUCCESS);
            break;

        case 't':
        {
            /// @todo Calling milliseconds() should not be ambiguous, extend units::Duration?
            iox::units::Duration l_rate =
                iox::units::Duration::milliseconds(static_cast<long double>(std::atoi(optarg)));
            updatePeriodMs = bounded(l_rate, MIN_UPDATE_PERIOD, MAX_UPDATE_PERIOD);
            break;
        }

        case 0:
            if (longOptions[index].flag != 0)
                break;

            if (strcmp(longOptions[index].name, "all") == 0)
            {
                introspectionSelection.mempool = introspectionSelection.port = introspectionSelection.process = true;
                doIntrospection = true;
            }
            else if (strcmp(longOptions[index].name, "port") == 0)
            {
                introspectionSelection.port = true;
                doIntrospection = true;
            }
            else if (strcmp(longOptions[index].name, "process") == 0)
            {
                introspectionSelection.process = true;
                doIntrospection = true;
            }
            else if (strcmp(longOptions[index].name, "mempool") == 0)
            {
                introspectionSelection.mempool = true;
                doIntrospection = true;
            }

            break;

        case '?':
        default:
            printShortInfo(argv[0]);
            exit(EXIT_FAILURE);
        }
    }
    if (!doIntrospection)
    {
        std::cout << "Wrong usage. ";
        printShortInfo(argv[0]);
        exit(EXIT_FAILURE);
    }
}

void IntrospectionApp::initTerminal()
{
    // Set up ncurses terminal
    initscr();
    curs_set(0);
    start_color();
    init_pair(static_cast<uint8_t>(ColorPairs::redOnBlack), COLOR_RED, COLOR_BLACK);
    init_pair(static_cast<uint8_t>(ColorPairs::whiteOnRed), COLOR_WHITE, COLOR_RED);

    // The pad should be big enough to hold all introspection data
    constexpr uint32_t padLines = 10000u; // we support up to 3000 ports, so this must be quite high
    constexpr uint32_t padCols = 1000u;
    pad = newpad(padLines, padCols);

    keypad(pad, TRUE);
    nodelay(pad, TRUE);
}

void IntrospectionApp::clearToBottom()
{
    wclrtobot(pad);
}

void IntrospectionApp::closeTerminal()
{
    endwin();
}

void IntrospectionApp::refreshTerminal()
{
    prefresh(pad, yPad, xPad, 0, 0, LINES - 1, COLS - 1);

    constexpr int32_t titleLines{0};
    wmove(pad, titleLines, 0);
}

void IntrospectionApp::updateDisplayYX()
{
    constexpr int32_t yIncrement = 1;
    constexpr int32_t xIncrement = 5;

    int32_t yMax = getmaxy(pad) - LINES;
    int32_t xMax = getmaxx(pad) - COLS;

    int32_t ch = wgetch(pad);
    if ((ch == KEY_UP) && (yPad > 0))
    {
        yPad -= yIncrement;
    }
    else if ((ch == KEY_DOWN) && ((yPad < yMax)))
    {
        yPad += yIncrement;
    }
    else if ((ch == KEY_LEFT) && (xPad > 0))
    {
        xPad -= xIncrement;
    }
    else if ((ch == KEY_RIGHT) && (xPad < xMax))
    {
        xPad += xIncrement;
    }
    else
    {
        // Nothing to do
    }
}

void IntrospectionApp::waitForUserInput(int32_t timeoutMs)
{
    struct pollfd fileDesc;
    fileDesc.fd = STDIN_FILENO;
    fileDesc.events = POLLIN;
    constexpr size_t nFileDesc = 1u;
    /// @todo Wrap kernel calls with SmartC
    int32_t eventCount = poll(&fileDesc, nFileDesc, timeoutMs);

    // Event detected
    if ((eventCount == nFileDesc) && (fileDesc.revents == POLLIN))
    {
        updateDisplayYX();
        refreshTerminal();
    }
}

void IntrospectionApp::prettyPrint(const std::string& str, const PrettyOptions pr)
{
    wattron(pad, prettyMap.find(pr)->second);
    wprintw(pad, str.c_str());
    wattroff(pad, prettyMap.find(pr)->second);
}

void IntrospectionApp::printProcessIntrospectionData(const ProcessIntrospectionFieldTopic* processIntrospectionField)
{
    constexpr int32_t pidWidth{-10};
    constexpr int32_t processWidth{-10};

    for (auto& data : processIntrospectionField->m_processList)
    {
        wprintw(pad, "PID: %*d Process: %*s\n", pidWidth, data.m_pid, processWidth, data.m_name.c_str());
    }
    wprintw(pad, "\n");
}

void IntrospectionApp::printMemPoolInfo(const MemPoolIntrospectionInfo& introspectionInfo)
{
    wprintw(pad, "Segment ID: %d\n", introspectionInfo.m_id);

    wprintw(pad, "Shared memory segment writer group: ");
    prettyPrint(std::string(introspectionInfo.m_writerGroupName), PrettyOptions::bold);
    wprintw(pad, "\n");

    wprintw(pad, "Shared memory segment reader group: ");
    prettyPrint(std::string(introspectionInfo.m_readerGroupName), PrettyOptions::bold);
    wprintw(pad, "\n\n");

    constexpr int32_t memPoolWidth{8};
    constexpr int32_t usedchunksWidth{14};
    constexpr int32_t numchunksWidth{9};
    constexpr int32_t minFreechunksWidth{9};
    constexpr int32_t chunkSizeWidth{11};
    constexpr int32_t payloadSizeWidth{13};

    wprintw(pad, "%*s |", memPoolWidth, "MemPool");
    wprintw(pad, "%*s |", usedchunksWidth, "Chunks In Use");
    wprintw(pad, "%*s |", numchunksWidth, "Total");
    wprintw(pad, "%*s |", minFreechunksWidth, "Min Free");
    wprintw(pad, "%*s |", chunkSizeWidth, "Chunk Size");
    wprintw(pad, "%*s\n", payloadSizeWidth, "Payload Size");
    wprintw(pad, "--------------------------------------------------------------------------\n");

    for (size_t i = 0u; i < introspectionInfo.m_mempoolInfo.size(); ++i)
    {
        auto& info = introspectionInfo.m_mempoolInfo[i];
        if (info.m_numChunks > 0u)
        {
            wprintw(pad, "%*d |", memPoolWidth, i + 1u);
            wprintw(pad, "%*d |", usedchunksWidth, info.m_usedChunks);
            wprintw(pad, "%*d |", numchunksWidth, info.m_numChunks);
            wprintw(pad, "%*d |", minFreechunksWidth, info.m_minFreeChunks);
            wprintw(pad, "%*d |", chunkSizeWidth, info.m_chunkSize);
            wprintw(pad, "%*d\n", payloadSizeWidth, info.m_payloadSize);
        }
    }
    wprintw(pad, "\n");
}

void IntrospectionApp::printPortIntrospectionData(const std::vector<ComposedPublisherPortData>& publisherPortData,
                                                  const std::vector<ComposedSubscriberPortData>& subscriberPortData)
{
    constexpr int32_t serviceWidth{16};
    constexpr int32_t instanceWidth{16};
    constexpr int32_t eventWidth{21};
    constexpr int32_t processNameWidth{23};
    constexpr int32_t nodeNameWidth{23};
    constexpr int32_t sampleSizeWidth{12};
    constexpr int32_t chunkSizeWidth{12};
    constexpr int32_t chunksWidth{12};
    constexpr int32_t intervalWidth{19};
    constexpr int32_t subscriptionStateWidth{14};
    constexpr int32_t fifoWidth{17};
    constexpr int32_t scopeWidth{12};
    constexpr int32_t interfaceSourceWidth{8};

    prettyPrint("Publisher Ports\n", PrettyOptions::bold);

    wprintw(pad, " %*s |", serviceWidth, "Service");
    wprintw(pad, " %*s |", instanceWidth, "Instance");
    wprintw(pad, " %*s |", eventWidth, "Event");
    wprintw(pad, " %*s |", processNameWidth, "Process");
    wprintw(pad, " %*s |", nodeNameWidth, "Node");
    wprintw(pad, " %*s |", sampleSizeWidth, "Sample Size");
    wprintw(pad, " %*s |", chunkSizeWidth, "Chunk Size");
    wprintw(pad, " %*s |", chunksWidth, "Chunks");
    wprintw(pad, " %*s |", intervalWidth, "Last Send Interval");
    wprintw(pad, " %*s\n", interfaceSourceWidth, "Src. Itf.");

    wprintw(pad, " %*s |", serviceWidth, "");
    wprintw(pad, " %*s |", instanceWidth, "");
    wprintw(pad, " %*s |", eventWidth, "");
    wprintw(pad, " %*s |", processNameWidth, "");
    wprintw(pad, " %*s |", nodeNameWidth, "");
    wprintw(pad, " %*s |", sampleSizeWidth, "[Byte]");
    wprintw(pad, " %*s |", chunkSizeWidth, "[Byte]");
    wprintw(pad, " %*s |", chunksWidth, "[/Minute]");
    wprintw(pad, " %*s |", intervalWidth, "[Milliseconds]");
    wprintw(pad, " %*s\n", interfaceSourceWidth, "");

    wprintw(pad, "---------------------------------------------------------------------------------------------------");
    wprintw(pad, "----------------------------------------------------------------------------\n");

    bool needsLineBreak{false};
    uint32_t currentLine{0U};
    auto printEntry = [&](int32_t maxSize, const std::string& data) -> std::string {
        std::stringstream stream;

        constexpr int32_t indentation{2};
        constexpr char indentationString[indentation + 1] = "  ";

        auto strSize = data.size();
        if (currentLine == 0U)
        {
            stream << std::left << std::setw(maxSize) << data.substr(0U, static_cast<size_t>(maxSize));
        }
<<<<<<< HEAD
        else if (strSize > static_cast<size_t>(maxSize) + (currentLine - 1U) * static_cast<size_t>(maxSize - indentation))
=======
        else if (stringSize
                 > static_cast<size_t>(maxSize) + (currentLine - 1U) * static_cast<size_t>(maxSize - indentation))
>>>>>>> 835185f5
        {
            const auto startPosition =
                static_cast<size_t>(maxSize) + (currentLine - 1U) * static_cast<size_t>(maxSize - indentation);

            stream << indentationString << std::left << std::setw(maxSize - indentation)
                   << data.substr(startPosition, static_cast<size_t>(maxSize - indentation));
        }
        else
        {
            stream << std::left << std::setw(maxSize) << "";
        }

<<<<<<< HEAD
        needsLineBreak |= (strSize > static_cast<size_t>(maxSize) + (currentLine) * static_cast<size_t>(maxSize - indentation));
=======
        needsLineBreak |=
            (stringSize > static_cast<size_t>(maxSize) + (currentLine) * static_cast<size_t>(maxSize - indentation));
>>>>>>> 835185f5

        return stream.str();
    };

    for (auto& publisherPort : publisherPortData)
    {
        std::string m_sampleSize{"n/a"};
        std::string m_chunkSize{"n/a"};
        std::string m_chunksPerMinute{"n/a"};
        std::string sendInterval{"n/a"};

        currentLine = 0;
        do
        {
            needsLineBreak = false;
            wprintw(pad, " %s |", printEntry(serviceWidth, publisherPort.portData->m_caproServiceID).c_str());
            wprintw(pad, " %s |", printEntry(instanceWidth, publisherPort.portData->m_caproInstanceID).c_str());
            wprintw(pad, " %s |", printEntry(eventWidth, publisherPort.portData->m_caproEventMethodID).c_str());
            wprintw(pad, " %s |", printEntry(processNameWidth, publisherPort.portData->m_name).c_str());
            wprintw(pad, " %s |", printEntry(nodeNameWidth, publisherPort.portData->m_node).c_str());
            wprintw(pad, " %s |", printEntry(sampleSizeWidth, m_sampleSize).c_str());
            wprintw(pad, " %s |", printEntry(chunkSizeWidth, m_chunkSize).c_str());
            wprintw(pad, " %s |", printEntry(chunksWidth, m_chunksPerMinute).c_str());
            wprintw(pad, " %s |", printEntry(intervalWidth, sendInterval).c_str());
            wprintw(
                pad,
                " %s\n",
                printEntry(interfaceSourceWidth,
                           (iox::capro::INTERFACE_NAMES[static_cast<std::underlying_type<iox::capro::Interfaces>::type>(
                               publisherPort.portData->m_sourceInterface)]))
                    .c_str());


            currentLine++;
        } while (needsLineBreak);
    }
    wprintw(pad, "\n");

    constexpr int32_t processUsedWidth{-41};
    prettyPrint("Subscriber Ports\n", PrettyOptions::bold);

    wprintw(pad, " %*s |", serviceWidth, "Service");
    wprintw(pad, " %*s |", instanceWidth, "Instance");
    wprintw(pad, " %*s |", eventWidth, "Event");
    wprintw(pad, " %*s |", nodeNameWidth, "Node");
    wprintw(pad, " %*s |", subscriptionStateWidth, "Subscription");
    wprintw(pad, " %*s |", fifoWidth, "FiFo");
    wprintw(pad, " %*s |", scopeWidth, "Propagation");
    wprintw(pad, " %*s\n", processUsedWidth, "used by process");

    wprintw(pad, " %*s |", serviceWidth, "");
    wprintw(pad, " %*s |", instanceWidth, "");
    wprintw(pad, " %*s |", eventWidth, "");
    wprintw(pad, " %*s |", nodeNameWidth, "");
    wprintw(pad, " %*s |", subscriptionStateWidth, "State");
    wprintw(pad, " %*s |", fifoWidth, "size / capacity");
    wprintw(pad, " %*s |", scopeWidth, "scope");
    wprintw(pad, " %*s\n", processUsedWidth, "   ^--- connected to publisher port process");

    wprintw(pad, "---------------------------------------------------------------------------------------------------");
    wprintw(pad, "---------------------------------------------------\n");

    auto subscriptionStateToString = [](iox::SubscribeState subState) -> std::string {
        switch (subState)
        {
        case iox::SubscribeState::NOT_SUBSCRIBED:
            return "NOT_SUBSCRIBED";
        case iox::SubscribeState::SUBSCRIBE_REQUESTED:
            return "SUB_REQUEST";
        case iox::SubscribeState::SUBSCRIBED:
            return "SUBSCRIBED";
        case iox::SubscribeState::UNSUBSCRIBE_REQUESTED:
            return "UNSUB_REQUEST";
        case iox::SubscribeState::WAIT_FOR_OFFER:
            return "WAIT_FOR_OFFER";
        default:
            return "UNKNOWN";
        }
    };

    for (auto& subscriber : subscriberPortData)
    {
        currentLine = 0;
        do
        {
            needsLineBreak = false;
            wprintw(pad, " %s |", printEntry(serviceWidth, subscriber.portData->m_caproServiceID).c_str());
            wprintw(pad, " %s |", printEntry(instanceWidth, subscriber.portData->m_caproInstanceID).c_str());
            wprintw(pad, " %s |", printEntry(eventWidth, subscriber.portData->m_caproEventMethodID).c_str());
            wprintw(pad, " %s |", printEntry(nodeNameWidth, subscriber.portData->m_node).c_str());
            wprintw(pad,
                    " %s |",
                    printEntry(subscriptionStateWidth,
                               subscriptionStateToString(subscriber.subscriberPortChangingData->subscriptionState))
                        .c_str());
            if (currentLine == 0)
            {
                std::string fifoSize{"n/a"};     // std::to_string(subscriber.subscriberPortChangingData->fifoSize))
                std::string fifoCapacity{"n/a"}; // std::to_string(subscriber.subscriberPortChangingData->fifoCapacity))
                wprintw(pad,
                        " %s / %s |",
                        printEntry(((fifoWidth / 2) - 1), fifoSize).c_str(),
                        printEntry(((fifoWidth / 2) - 1), fifoCapacity).c_str());
            }
            else
            {
                wprintw(pad, " %*s |", fifoWidth, "");
            }
            wprintw(pad,
                    " %s |",
                    printEntry(scopeWidth,
                               std::string(capro::ScopeTypeString[static_cast<std::underlying_type<capro::Scope>::type>(
                                   subscriber.subscriberPortChangingData->propagationScope)]))
                        .c_str());

            wprintw(pad, " %s\n", printEntry(processUsedWidth, subscriber.portData->m_name).c_str());
            currentLine++;
        } while (needsLineBreak);

        wprintw(pad, " %*s |", serviceWidth, "");
        wprintw(pad, " %*s |", instanceWidth, "");
        wprintw(pad, " %*s |", eventWidth, "");
        wprintw(pad, " %*s |", nodeNameWidth, "");
        wprintw(pad, " %*s |", subscriptionStateWidth, "");
        wprintw(pad, " %*s |", fifoWidth, "");
        wprintw(pad, " %*s |", scopeWidth, "");
        wprintw(pad, "    ^--- ");

        if (subscriber.correspondingPublisherPort != nullptr)
        {
            // use the not sorted portData, because the m_publisherIndex refers to the original unsorted data
            prettyPrint(subscriber.correspondingPublisherPort->m_name);
        }
        else
        {
            prettyPrint("disconnected", PrettyOptions::error);
        }
        wprintw(pad, "\n");
    }
}

template <typename Subscriber>
bool IntrospectionApp::waitForSubscription(Subscriber& port)
{
    uint32_t numberOfLoopsTillTimeout{100};
    bool subscribed{false};
    while ((subscribed = (port.getSubscriptionState() == iox::SubscribeState::SUBSCRIBED)),
           !subscribed && numberOfLoopsTillTimeout > 0)
    {
        numberOfLoopsTillTimeout--;
        std::this_thread::sleep_for(std::chrono::milliseconds(WAIT_INTERVAL.milliSeconds<int64_t>()));
    }

    return subscribed;
}

std::vector<ComposedPublisherPortData>
IntrospectionApp::composePublisherPortData(const PortIntrospectionFieldTopic* portData,
                                           const PortThroughputIntrospectionFieldTopic* throughputData)
{
    std::vector<ComposedPublisherPortData> publisherPortData;
    publisherPortData.reserve(portData->m_publisherList.size());

    const PortThroughputData dummyThroughputData;

    auto& m_publisherList = portData->m_publisherList;
    auto& m_throughputList = throughputData->m_throughputList;
    const bool fastLookup = (m_publisherList.size() == m_throughputList.size());
    for (uint64_t i = 0u; i < m_publisherList.size(); ++i)
    {
        bool found = (fastLookup && m_publisherList[i].m_publisherPortID == m_throughputList[i].m_publisherPortID);
        if (found)
        {
            publisherPortData.push_back({m_publisherList[i], m_throughputList[i]});
            continue;
        }
        else
        {
            for (const auto& throughput : m_throughputList)
            {
                if (m_publisherList[i].m_publisherPortID == throughput.m_publisherPortID)
                {
                    publisherPortData.push_back({m_publisherList[i], throughput});
                    found = true;
                    break;
                }
            }
            if (!found)
            {
                publisherPortData.push_back({m_publisherList[i], dummyThroughputData});
            }
        }
    }

    auto publisherSortCriterion = [](const ComposedPublisherPortData& publisher1,
                                     const ComposedPublisherPortData& publisher2) {
        std::string name1(publisher1.portData->m_name.c_str());
        std::string name2(publisher2.portData->m_name.c_str());
        return name1.compare(name2) < 0;
    };
    std::sort(publisherPortData.begin(), publisherPortData.end(), publisherSortCriterion);

    return publisherPortData;
}

std::vector<ComposedSubscriberPortData> IntrospectionApp::composeSubscriberPortData(
    const PortIntrospectionFieldTopic* portData,
    const SubscriberPortChangingIntrospectionFieldTopic* subscriberPortChangingData)
{
    std::vector<ComposedSubscriberPortData> subscriberPortData;
    subscriberPortData.reserve(portData->m_subscriberList.size());

    uint32_t i = 0U;
    if (portData->m_subscriberList.size() == subscriberPortChangingData->subscriberPortChangingDataList.size())
    { // should be the same, else it will be soon
        for (const auto& port : portData->m_subscriberList)
        {
            subscriberPortData.push_back({port,
                                          (port.m_publisherIndex != -1)
                                              ? &portData->m_publisherList[static_cast<uint64_t>(port.m_publisherIndex)]
                                              : nullptr,
                                          subscriberPortChangingData->subscriberPortChangingDataList[i++]});
        }
    }

    auto subscriberSortCriterion = [](const ComposedSubscriberPortData& subscriber1,
                                      const ComposedSubscriberPortData& subscriber2) {
        std::string name1(subscriber1.portData->m_name.c_str());
        std::string name2(subscriber2.portData->m_name.c_str());
        return name1.compare(name2) < 0;
    };
    std::sort(subscriberPortData.begin(), subscriberPortData.end(), subscriberSortCriterion);

    return subscriberPortData;
}

void IntrospectionApp::runIntrospection(const iox::units::Duration updatePeriodMs,
                                        const IntrospectionSelection introspectionSelection)
{
    iox::runtime::PoshRuntime::initRuntime(iox::roudi::INTROSPECTION_APP_NAME);

    using namespace iox::roudi;

    initTerminal();
    prettyPrint("### Iceoryx Introspection Client ###\n\n", PrettyOptions::title);

    popo::SubscriberOptions subscriberOptions;
    subscriberOptions.queueCapacity = 1U;
    subscriberOptions.historyRequest = 1U;

    // mempool
    iox::popo::TypedSubscriber<MemPoolIntrospectionInfoContainer> memPoolSubscriber(IntrospectionMempoolService,
                                                                                    subscriberOptions);
    if (introspectionSelection.mempool == true)
    {
        memPoolSubscriber.subscribe();

        if (waitForSubscription(memPoolSubscriber) == false)
        {
            prettyPrint("Timeout while waiting for subscription for mempool introspection data!\n",
                        PrettyOptions::error);
        }
    }

    // process
    iox::popo::TypedSubscriber<ProcessIntrospectionFieldTopic> processSubscriber(IntrospectionProcessService,
                                                                                 subscriberOptions);
    if (introspectionSelection.process == true)
    {
        processSubscriber.subscribe();

        if (waitForSubscription(processSubscriber) == false)
        {
            prettyPrint("Timeout while waiting for subscription for process introspection data!\n",
                        PrettyOptions::error);
        }
    }

    // port
    iox::popo::TypedSubscriber<PortIntrospectionFieldTopic> portSubscriber(IntrospectionPortService, subscriberOptions);
    iox::popo::TypedSubscriber<PortThroughputIntrospectionFieldTopic> portThroughputSubscriber(
        IntrospectionPortThroughputService, subscriberOptions);
    iox::popo::TypedSubscriber<SubscriberPortChangingIntrospectionFieldTopic> subscriberPortChangingDataSubscriber(
        IntrospectionSubscriberPortChangingDataService, subscriberOptions);

    if (introspectionSelection.port == true)
    {
        portSubscriber.subscribe();
        portThroughputSubscriber.subscribe();
        subscriberPortChangingDataSubscriber.subscribe();

        if (waitForSubscription(portSubscriber) == false)
        {
            prettyPrint("Timeout while waiting for subscription for port introspection data!\n", PrettyOptions::error);
        }
        if (waitForSubscription(portThroughputSubscriber) == false)
        {
            prettyPrint("Timeout while waiting for subscription for port throughput introspection data!\n",
                        PrettyOptions::error);
        }
        if (waitForSubscription(subscriberPortChangingDataSubscriber) == false)
        {
            prettyPrint("Timeout while waiting for Subscription for Subscriber Port Introspection Changing Data!\n",
                        PrettyOptions::error);
        }
    }

    // Refresh once in case of timeout messages
    refreshTerminal();

    cxx::optional<popo::Sample<const MemPoolIntrospectionInfoContainer>> memPoolSample;
    cxx::optional<popo::Sample<const ProcessIntrospectionFieldTopic>> processSample;
    cxx::optional<popo::Sample<const PortIntrospectionFieldTopic>> portSample;
    cxx::optional<popo::Sample<const PortThroughputIntrospectionFieldTopic>> portThroughputSample;
    cxx::optional<popo::Sample<const SubscriberPortChangingIntrospectionFieldTopic>> subscriberPortChangingDataSamples;

    while (true)
    {
        // get and print time
        auto now = std::chrono::system_clock::now();
        auto in_time_t = std::chrono::system_clock::to_time_t(now);
        char timeBuf[128];
        strftime(timeBuf, sizeof(timeBuf), "%Y-%m-%d %X", std::localtime(&in_time_t));
        prettyPrint("### Iceoryx Introspection Client ### ", PrettyOptions::title);
        prettyPrint(timeBuf, PrettyOptions::bold);
        prettyPrint("\n\n", PrettyOptions::bold);

        // print mempool information
        if (introspectionSelection.mempool == true)
        {
            prettyPrint("### MemPool Status ###\n\n", PrettyOptions::highlight);

            memPoolSubscriber.take().and_then(
                [&](iox::popo::Sample<const MemPoolIntrospectionInfoContainer>& sample) { memPoolSample = sample; });

            if (memPoolSample)
            {
                for (const auto& i : *(memPoolSample.value().get()))
                {
                    printMemPoolInfo(i);
                }
            }
            else
            {
                prettyPrint("Waiting for mempool introspection data ...\n");
            }
        }

        // print process information
        if (introspectionSelection.process == true)
        {
            prettyPrint("### Processes ###\n\n", PrettyOptions::highlight);
            processSubscriber.take().and_then(
                [&](iox::popo::Sample<const ProcessIntrospectionFieldTopic>& sample) { processSample = sample; });

            if (processSample)
            {
                printProcessIntrospectionData(processSample.value().get());
            }
            else
            {
                prettyPrint("Waiting for process introspection data ...\n");
            }
        }

        // print port information
        if (introspectionSelection.port == true)
        {
            portSubscriber.take().and_then(
                [&](iox::popo::Sample<const PortIntrospectionFieldTopic>& sample) { portSample = sample; });

            portThroughputSubscriber.take().and_then(
                [&](iox::popo::Sample<const PortThroughputIntrospectionFieldTopic>& sample) {
                    portThroughputSample = sample;
                });

            subscriberPortChangingDataSubscriber.take().and_then(
                [&](iox::popo::Sample<const SubscriberPortChangingIntrospectionFieldTopic>& sample) {
                    subscriberPortChangingDataSamples = sample;
                });

            if (portSample && portThroughputSample && subscriberPortChangingDataSamples)
            {
                prettyPrint("### Connections ###\n\n", PrettyOptions::highlight);
                auto composedPublisherPortData =
                    composePublisherPortData(portSample.value().get(), portThroughputSample.value().get());
                auto composedSubscriberPortData = composeSubscriberPortData(
                    portSample.value().get(), subscriberPortChangingDataSamples.value().get());

                printPortIntrospectionData(composedPublisherPortData, composedSubscriberPortData);
            }
            else
            {
                prettyPrint("Waiting for port introspection data ...\n");
            }
        }

        prettyPrint("\n");
        clearToBottom();
        refreshTerminal();

        // Watch user input for updatePeriodMs
        auto tWaitRemaining = std::chrono::milliseconds(updatePeriodMs.milliSeconds<uint64_t>());
        auto tWaitBegin = std::chrono::system_clock::now();
        while (tWaitRemaining.count() >= 0)
        {
            waitForUserInput(static_cast<int32_t>(tWaitRemaining.count()));
            auto tWaitElapsed = std::chrono::system_clock::now() - tWaitBegin;
            tWaitRemaining = std::chrono::milliseconds(updatePeriodMs.milliSeconds<uint64_t>())
                             - std::chrono::duration_cast<std::chrono::milliseconds>(tWaitElapsed);
        }
    }

    getchar();
    closeTerminal();
}

} // namespace introspection
} // namespace client
} // namespace iox<|MERGE_RESOLUTION|>--- conflicted
+++ resolved
@@ -347,12 +347,8 @@
         {
             stream << std::left << std::setw(maxSize) << data.substr(0U, static_cast<size_t>(maxSize));
         }
-<<<<<<< HEAD
-        else if (strSize > static_cast<size_t>(maxSize) + (currentLine - 1U) * static_cast<size_t>(maxSize - indentation))
-=======
         else if (stringSize
                  > static_cast<size_t>(maxSize) + (currentLine - 1U) * static_cast<size_t>(maxSize - indentation))
->>>>>>> 835185f5
         {
             const auto startPosition =
                 static_cast<size_t>(maxSize) + (currentLine - 1U) * static_cast<size_t>(maxSize - indentation);
@@ -365,12 +361,8 @@
             stream << std::left << std::setw(maxSize) << "";
         }
 
-<<<<<<< HEAD
-        needsLineBreak |= (strSize > static_cast<size_t>(maxSize) + (currentLine) * static_cast<size_t>(maxSize - indentation));
-=======
         needsLineBreak |=
             (stringSize > static_cast<size_t>(maxSize) + (currentLine) * static_cast<size_t>(maxSize - indentation));
->>>>>>> 835185f5
 
         return stream.str();
     };
