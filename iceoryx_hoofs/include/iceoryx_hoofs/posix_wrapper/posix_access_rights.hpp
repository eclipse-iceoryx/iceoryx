// Copyright (c) 2019 by Robert Bosch GmbH. All rights reserved.
// Copyright (c) 2021 by Apex.AI Inc. All rights reserved.
//
// Licensed under the Apache License, Version 2.0 (the "License");
// you may not use this file except in compliance with the License.
// You may obtain a copy of the License at
//
//     http://www.apache.org/licenses/LICENSE-2.0
//
// Unless required by applicable law or agreed to in writing, software
// distributed under the License is distributed on an "AS IS" BASIS,
// WITHOUT WARRANTIES OR CONDITIONS OF ANY KIND, either express or implied.
// See the License for the specific language governing permissions and
// limitations under the License.
//
// SPDX-License-Identifier: Apache-2.0
#ifndef IOX_HOOFS_POSIX_WRAPPER_POSIX_ACCESS_RIGHTS_HPP
#define IOX_HOOFS_POSIX_WRAPPER_POSIX_ACCESS_RIGHTS_HPP

#include "iceoryx_hoofs/cxx/optional.hpp"
#include "iceoryx_hoofs/cxx/string.hpp"
#include "iceoryx_hoofs/cxx/vector.hpp"
#include "iceoryx_hoofs/platform/types.hpp"

#include <string>

namespace iox
{
namespace posix
{
static constexpr int MaxNumberOfGroups = 888;

struct PosixRights
{
    PosixRights(bool f_read, bool f_write, bool f_execute) noexcept;
    bool m_read;
    bool m_write;
    bool m_execute;
};

class PosixGroup
{
  public:
    using string_t = cxx::string<100>;
<<<<<<< HEAD
    PosixGroup(gid_t f_id) noexcept;
    PosixGroup(string_t f_name) noexcept;
=======
    explicit PosixGroup(const gid_t f_id);
    explicit PosixGroup(const string_t& f_name);
>>>>>>> a8c40c46

    bool operator==(const PosixGroup& other) const noexcept;

    string_t getName() const noexcept;
    gid_t getID() const noexcept;

    bool doesExist() const noexcept;

    static PosixGroup getGroupOfCurrentProcess() noexcept;

    static cxx::optional<uid_t> getGroupID(const string_t& f_name) noexcept;
    static cxx::optional<string_t> getGroupName(gid_t f_id) noexcept;

  private:
    gid_t m_id;
    bool m_doesExist{false};
};

class PosixUser
{
  public:
    using groupVector_t = cxx::vector<PosixGroup, MaxNumberOfGroups>;
    using string_t = cxx::string<100>;

<<<<<<< HEAD
    PosixUser(uid_t f_id) noexcept;
    PosixUser(const string_t& f_name) noexcept;
=======
    explicit PosixUser(const uid_t f_id);
    explicit PosixUser(const string_t& f_name);
>>>>>>> a8c40c46

    groupVector_t getGroups() const noexcept;
    string_t getName() const noexcept;
    uid_t getID() const noexcept;

    bool doesExist() const noexcept;

    static PosixUser getUserOfCurrentProcess() noexcept;

    static cxx::optional<uid_t> getUserID(const string_t& f_name) noexcept;
    static cxx::optional<string_t> getUserName(uid_t f_id) noexcept;

  private:
    uid_t m_id;
    bool m_doesExist{false};
};

} // namespace posix
} // namespace iox

#endif // IOX_HOOFS_POSIX_WRAPPER_POSIX_ACCESS_RIGHTS_HPP<|MERGE_RESOLUTION|>--- conflicted
+++ resolved
@@ -42,13 +42,8 @@
 {
   public:
     using string_t = cxx::string<100>;
-<<<<<<< HEAD
-    PosixGroup(gid_t f_id) noexcept;
-    PosixGroup(string_t f_name) noexcept;
-=======
-    explicit PosixGroup(const gid_t f_id);
-    explicit PosixGroup(const string_t& f_name);
->>>>>>> a8c40c46
+    explicit PosixGroup(const gid_t f_id) noexcept;
+    explicit PosixGroup(const string_t& f_name) noexcept;
 
     bool operator==(const PosixGroup& other) const noexcept;
 
@@ -73,13 +68,8 @@
     using groupVector_t = cxx::vector<PosixGroup, MaxNumberOfGroups>;
     using string_t = cxx::string<100>;
 
-<<<<<<< HEAD
-    PosixUser(uid_t f_id) noexcept;
-    PosixUser(const string_t& f_name) noexcept;
-=======
-    explicit PosixUser(const uid_t f_id);
-    explicit PosixUser(const string_t& f_name);
->>>>>>> a8c40c46
+    explicit PosixUser(const uid_t f_id) noexcept;
+    explicit PosixUser(const string_t& f_name) noexcept;
 
     groupVector_t getGroups() const noexcept;
     string_t getName() const noexcept;
