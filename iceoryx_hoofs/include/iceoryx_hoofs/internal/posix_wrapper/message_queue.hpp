--- conflicted
+++ resolved
@@ -98,11 +98,7 @@
     MessageQueue(const IpcChannelName_t& name,
                  const IpcChannelSide channelSide,
                  const size_t maxMsgSize = MAX_MESSAGE_SIZE,
-<<<<<<< HEAD
-                 const uint64_t maxMsgNumber = 10u) noexcept;
-=======
-                 const uint64_t maxMsgNumber = 10U);
->>>>>>> a8c40c46
+                 const uint64_t maxMsgNumber = 10U) noexcept;
 
     cxx::expected<int32_t, IpcChannelError> open(const IpcChannelName_t& name,
                                                  const IpcChannelSide channelSide) noexcept;
