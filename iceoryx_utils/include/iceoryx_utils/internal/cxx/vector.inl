// Copyright (c) 2019, 2021 by Robert Bosch GmbH. All rights reserved.
// Copyright (c) 2021 by Apex.AI Inc. All rights reserved.
//
// Licensed under the Apache License, Version 2.0 (the "License");
// you may not use this file except in compliance with the License.
// You may obtain a copy of the License at
//
//     http://www.apache.org/licenses/LICENSE-2.0
//
// Unless required by applicable law or agreed to in writing, software
// distributed under the License is distributed on an "AS IS" BASIS,
// WITHOUT WARRANTIES OR CONDITIONS OF ANY KIND, either express or implied.
// See the License for the specific language governing permissions and
// limitations under the License.
//
// SPDX-License-Identifier: Apache-2.0
#ifndef IOX_UTILS_CXX_VECTOR_INL
#define IOX_UTILS_CXX_VECTOR_INL

#include "iceoryx_utils/cxx/vector.hpp"

#include <iostream>

namespace iox
{
namespace cxx
{
// Generic implementation for Capacity > 0
template <typename T, uint64_t Capacity>
inline vector<T, Capacity>::vector(const uint64_t count, const T& value) noexcept
{
    if (count > Capacity)
    {
        std::cerr << "Attemting to initialize a vector of capacity " << Capacity << " with " << count
                  << " elements. This exceeds the capacity and only " << Capacity << " elements will be created!"
                  << std::endl;
    }

    for (uint64_t i = 0u; i < count && i < Capacity; ++i)
    {
        emplace_back(value);
    }
}

template <typename T, uint64_t Capacity>
inline vector<T, Capacity>::vector(const uint64_t count) noexcept
{
    if (count > Capacity)
    {
        std::cerr << "Attemting to initialize a vector of capacity " << Capacity << " with " << count
                  << " elements. This exceeds the capacity and only " << Capacity << " elements will be created!"
                  << std::endl;
    }

    m_container.set_size(std::min(count, Capacity));
    for (uint64_t i = 0U; i < size(); ++i)
    {
        new (&at(i)) T();
    }
}

template <typename T, uint64_t Capacity>
inline vector<T, Capacity>::vector(const vector& rhs) noexcept
{
    *this = rhs;
}

template <typename T, uint64_t Capacity>
inline vector<T, Capacity>::vector(vector&& rhs) noexcept
{
    *this = std::move(rhs);
}

template <typename T, uint64_t Capacity>
inline vector<T, Capacity>::~vector() noexcept
{
    clear();
}

template <typename T, uint64_t Capacity>
inline vector<T, Capacity>& vector<T, Capacity>::operator=(const vector& rhs) noexcept
{
    if (this != &rhs)
    {
        uint64_t i = 0u;
        // copy using copy assignment
        for (; i < std::min(rhs.size(), this->size()); ++i)
        {
            new (&at(i)) T(rhs.at(i));
        }

        // copy using copy ctor
        for (; i < rhs.size(); ++i)
        {
            emplace_back(rhs.at(i));
        }

        // delete remaining elements
        for (; i < this->size(); ++i)
        {
            at(i).~T();
        }
        m_container.set_size(rhs.size());
    }
    return *this;
}

template <typename T, uint64_t Capacity>
inline vector<T, Capacity>& vector<T, Capacity>::operator=(vector&& rhs) noexcept
{
    if (this != &rhs)
    {
        uint64_t i = 0u;
        // move using move assignment
        for (; i < std::min(rhs.size(), this->size()); ++i)
        {
            new (&at(i)) T(std::move(rhs.at(i)));
        }

        // move using move ctor
        for (; i < rhs.size(); ++i)
        {
            emplace_back(std::move(rhs.at(i)));
        }

        // delete remaining elements
        for (; i < this->size(); ++i)
        {
            at(i).~T();
        }

        m_container.set_size(rhs.size());
        rhs.clear();
    }
    return *this;
}

template <typename T, uint64_t Capacity>
inline bool vector<T, Capacity>::empty() const noexcept
{
    return m_container.empty();
}

template <typename T, uint64_t Capacity>
<<<<<<< HEAD
inline bool vector<T, Capacity>::full() const noexcept
{
    return m_container.full();
}


template <typename T, uint64_t Capacity>
inline uint64_t vector<T, Capacity>::size() const
=======
inline uint64_t vector<T, Capacity>::size() const noexcept
>>>>>>> 4c109789
{
    return m_container.size();
}

template <typename T, uint64_t Capacity>
inline uint64_t vector<T, Capacity>::capacity() const noexcept
{
    return Capacity;
}

template <typename T, uint64_t Capacity>
inline void vector<T, Capacity>::clear() noexcept
{
    while (pop_back())
    {
    }
}

template <typename T, uint64_t Capacity>
template <typename... Targs>
inline bool vector<T, Capacity>::emplace_back(Targs&&... args) noexcept
{
    if (this->size() < Capacity)
    {
        auto index = this->size();
        m_container.set_size(index + 1u);
        new (&at(index)) T(std::forward<Targs>(args)...);
        return true;
    }
    return false;
}

template <typename T, uint64_t Capacity>
inline bool vector<T, Capacity>::push_back(const T& value) noexcept
{
    return emplace_back(value);
}

template <typename T, uint64_t Capacity>
inline bool vector<T, Capacity>::push_back(T&& value) noexcept
{
    return emplace_back(std::forward<T>(value));
}

template <typename T, uint64_t Capacity>
inline bool vector<T, Capacity>::pop_back() noexcept
{
    if (this->size() > 0)
    {
        back().~T();
        m_container.set_size(this->size() - 1U);
        return true;
    }
    return false;
}

template <typename T, uint64_t Capacity>
template <typename... Targs>
inline bool vector<T, Capacity>::resize(const uint64_t count, const Targs&... args) noexcept
{
    if (count > Capacity)
    {
        return false;
    }

    if (count < m_size)
    {
        while (count != m_size)
        {
            pop_back();
        }
    }
    else if (count > m_size)
    {
        while (count != m_size)
        {
            emplace_back(args...);
        }
    }
    return true;
}

template <typename T, uint64_t Capacity>
inline T* vector<T, Capacity>::data() noexcept
{
    return m_container.data();
}

template <typename T, uint64_t Capacity>
inline const T* vector<T, Capacity>::data() const noexcept
{
    return m_container.data();
}

template <typename T, uint64_t Capacity>
<<<<<<< HEAD
inline typename vector<T, Capacity>::reference vector<T, Capacity>::at(const uint64_t index) noexcept
=======
inline T& vector<T, Capacity>::at(const uint64_t index) noexcept
>>>>>>> 4c109789
{
    // PRQA S 3066 1 # const cast to avoid code duplication
    return const_cast<T&>(const_cast<const vector<T, Capacity>*>(this)->at(index));
}

template <typename T, uint64_t Capacity>
<<<<<<< HEAD
inline typename vector<T, Capacity>::const_reference vector<T, Capacity>::at(const uint64_t index) const noexcept
=======
inline const T& vector<T, Capacity>::at(const uint64_t index) const noexcept
>>>>>>> 4c109789
{
    if (index + 1u > this->size())
    {
        std::cerr << "out of bounds access, current size is " << this->size() << " but given index is " << index
                  << std::endl;
        std::terminate();
    }
    return reinterpret_cast<const T*>(this->data())[index];
}

template <typename T, uint64_t Capacity>
<<<<<<< HEAD
inline typename vector<T, Capacity>::reference vector<T, Capacity>::operator[](const uint64_t index) noexcept
=======
inline T& vector<T, Capacity>::operator[](const uint64_t index) noexcept
>>>>>>> 4c109789
{
    return at(index);
}

template <typename T, uint64_t Capacity>
<<<<<<< HEAD
inline typename vector<T, Capacity>::const_reference vector<T, Capacity>::operator[](const uint64_t index) const
    noexcept
=======
inline const T& vector<T, Capacity>::operator[](const uint64_t index) const noexcept
>>>>>>> 4c109789
{
    return at(index);
}


template <typename T, uint64_t Capacity>
<<<<<<< HEAD
inline typename vector<T, Capacity>::reference vector<T, Capacity>::front() noexcept
=======
inline T& vector<T, Capacity>::front() noexcept
>>>>>>> 4c109789
{
    if (empty())
    {
        std::cerr << "Attempting to access the front of an empty vector!" << std::endl;
        std::terminate();
    }
    return at(0);
}

template <typename T, uint64_t Capacity>
<<<<<<< HEAD
inline typename vector<T, Capacity>::const_reference vector<T, Capacity>::front() const noexcept
=======
inline const T& vector<T, Capacity>::front() const noexcept
>>>>>>> 4c109789
{
    if (empty())
    {
        std::cerr << "Attempting to access the front of an empty vector!" << std::endl;
        std::terminate();
    }
    return at(0);
}

template <typename T, uint64_t Capacity>
<<<<<<< HEAD
inline typename vector<T, Capacity>::reference vector<T, Capacity>::back() noexcept
=======
inline T& vector<T, Capacity>::back() noexcept
>>>>>>> 4c109789
{
    if (empty())
    {
        std::cerr << "Attempting to access the back of an empty vector!" << std::endl;
        std::terminate();
    }
    return at(this->size() - 1u);
}

template <typename T, uint64_t Capacity>
<<<<<<< HEAD
inline typename vector<T, Capacity>::const_reference vector<T, Capacity>::back() const noexcept
=======
inline const T& vector<T, Capacity>::back() const noexcept
>>>>>>> 4c109789
{
    if (empty())
    {
        std::cerr << "Attempting to access the back of an empty vector!" << std::endl;
        std::terminate();
    }
    return at(this->size() - 1);
}

template <typename T, uint64_t Capacity>
inline typename vector<T, Capacity>::iterator vector<T, Capacity>::begin() noexcept
{
    return reinterpret_cast<iterator>(this->data());
}

template <typename T, uint64_t Capacity>
inline typename vector<T, Capacity>::const_iterator vector<T, Capacity>::begin() const noexcept
{
    return reinterpret_cast<const_iterator>(this->data());
}

template <typename T, uint64_t Capacity>
inline typename vector<T, Capacity>::iterator vector<T, Capacity>::end() noexcept
{
    return this->data() + this->size();
}

template <typename T, uint64_t Capacity>
inline typename vector<T, Capacity>::const_iterator vector<T, Capacity>::end() const noexcept
{
    return reinterpret_cast<const_iterator>(this->data() + this->size());
}

template <typename T, uint64_t Capacity>
<<<<<<< HEAD
inline typename vector<T, Capacity>::iterator vector<T, Capacity>::erase(const_iterator position)
=======
inline typename vector<T, Capacity>::iterator vector<T, Capacity>::erase(iterator position) noexcept
>>>>>>> 4c109789
{
    /// If position < begin(), this shall return end(), which is guaranteed:
    /// WLOG, let vector v have Capacity=(2^64-begin())/sizeof(T)-sizeof(m_size)
    /// (note that iterators, index, and Capacity are all limited by 64 bit address space)
    /// With position=0, position-begin()==(2^64-begin())/sizeof(T) > Capacity => returns end()
    uint64_t index = static_cast<uint64_t>(position - begin());
    return erase(index);
}

template <typename T, uint64_t Capacity>
inline typename vector<T, Capacity>::iterator vector<T, Capacity>::erase(uint64_t index)
{
    uint64_t n = index;
    if (n >= this->size())
    {
        return end();
    }
    at(index).~T();
    for (; n + 1u < this->size(); ++n)
    {
        new (&at(n)) T(std::move(at(n + 1u)));
        at(n + 1u).~T();
    }
    m_container.set_size(m_container.size() - 1u);
    return this->begin() + index;
}

} // namespace cxx
} // namespace iox

template <typename T, uint64_t CapacityLeft, uint64_t CapacityRight>
inline bool operator==(const iox::cxx::vector<T, CapacityLeft>& lhs,
                       const iox::cxx::vector<T, CapacityRight>& rhs) noexcept
{
    uint64_t vectorSize = lhs.size();
    if (vectorSize != rhs.size())
    {
        return false;
    }

    for (uint64_t i = 0u; i < vectorSize; ++i)
    {
        if (lhs[i] != rhs[i])
        {
            return false;
        }
    }
    return true;
}

template <typename T, uint64_t CapacityLeft, uint64_t CapacityRight>
inline bool operator!=(const iox::cxx::vector<T, CapacityLeft>& lhs,
                       const iox::cxx::vector<T, CapacityRight>& rhs) noexcept
{
    return !(lhs == rhs);
}

#endif // IOX_UTILS_CXX_VECTOR_INL<|MERGE_RESOLUTION|>--- conflicted
+++ resolved
@@ -142,18 +142,13 @@
 }
 
 template <typename T, uint64_t Capacity>
-<<<<<<< HEAD
 inline bool vector<T, Capacity>::full() const noexcept
 {
     return m_container.full();
 }
 
-
-template <typename T, uint64_t Capacity>
-inline uint64_t vector<T, Capacity>::size() const
-=======
+template <typename T, uint64_t Capacity>
 inline uint64_t vector<T, Capacity>::size() const noexcept
->>>>>>> 4c109789
 {
     return m_container.size();
 }
@@ -249,22 +244,14 @@
 }
 
 template <typename T, uint64_t Capacity>
-<<<<<<< HEAD
 inline typename vector<T, Capacity>::reference vector<T, Capacity>::at(const uint64_t index) noexcept
-=======
-inline T& vector<T, Capacity>::at(const uint64_t index) noexcept
->>>>>>> 4c109789
 {
     // PRQA S 3066 1 # const cast to avoid code duplication
     return const_cast<T&>(const_cast<const vector<T, Capacity>*>(this)->at(index));
 }
 
 template <typename T, uint64_t Capacity>
-<<<<<<< HEAD
 inline typename vector<T, Capacity>::const_reference vector<T, Capacity>::at(const uint64_t index) const noexcept
-=======
-inline const T& vector<T, Capacity>::at(const uint64_t index) const noexcept
->>>>>>> 4c109789
 {
     if (index + 1u > this->size())
     {
@@ -276,33 +263,21 @@
 }
 
 template <typename T, uint64_t Capacity>
-<<<<<<< HEAD
 inline typename vector<T, Capacity>::reference vector<T, Capacity>::operator[](const uint64_t index) noexcept
-=======
-inline T& vector<T, Capacity>::operator[](const uint64_t index) noexcept
->>>>>>> 4c109789
 {
     return at(index);
 }
 
 template <typename T, uint64_t Capacity>
-<<<<<<< HEAD
 inline typename vector<T, Capacity>::const_reference vector<T, Capacity>::operator[](const uint64_t index) const
     noexcept
-=======
-inline const T& vector<T, Capacity>::operator[](const uint64_t index) const noexcept
->>>>>>> 4c109789
 {
     return at(index);
 }
 
 
 template <typename T, uint64_t Capacity>
-<<<<<<< HEAD
 inline typename vector<T, Capacity>::reference vector<T, Capacity>::front() noexcept
-=======
-inline T& vector<T, Capacity>::front() noexcept
->>>>>>> 4c109789
 {
     if (empty())
     {
@@ -313,11 +288,7 @@
 }
 
 template <typename T, uint64_t Capacity>
-<<<<<<< HEAD
 inline typename vector<T, Capacity>::const_reference vector<T, Capacity>::front() const noexcept
-=======
-inline const T& vector<T, Capacity>::front() const noexcept
->>>>>>> 4c109789
 {
     if (empty())
     {
@@ -328,11 +299,7 @@
 }
 
 template <typename T, uint64_t Capacity>
-<<<<<<< HEAD
 inline typename vector<T, Capacity>::reference vector<T, Capacity>::back() noexcept
-=======
-inline T& vector<T, Capacity>::back() noexcept
->>>>>>> 4c109789
 {
     if (empty())
     {
@@ -343,11 +310,7 @@
 }
 
 template <typename T, uint64_t Capacity>
-<<<<<<< HEAD
 inline typename vector<T, Capacity>::const_reference vector<T, Capacity>::back() const noexcept
-=======
-inline const T& vector<T, Capacity>::back() const noexcept
->>>>>>> 4c109789
 {
     if (empty())
     {
@@ -382,11 +345,7 @@
 }
 
 template <typename T, uint64_t Capacity>
-<<<<<<< HEAD
-inline typename vector<T, Capacity>::iterator vector<T, Capacity>::erase(const_iterator position)
-=======
-inline typename vector<T, Capacity>::iterator vector<T, Capacity>::erase(iterator position) noexcept
->>>>>>> 4c109789
+inline typename vector<T, Capacity>::iterator vector<T, Capacity>::erase(iterator position)
 {
     /// If position < begin(), this shall return end(), which is guaranteed:
     /// WLOG, let vector v have Capacity=(2^64-begin())/sizeof(T)-sizeof(m_size)
