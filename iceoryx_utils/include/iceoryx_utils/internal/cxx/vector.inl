--- conflicted
+++ resolved
@@ -1,8 +1,4 @@
-<<<<<<< HEAD
-// Copyright (c) 2019, 2021 by Robert Bosch GmbH. All rights reserved.
-=======
 // Copyright (c) 2019, 2021 by Robert Bosch GmbH, Apex.AI Inc. All rights reserved.
->>>>>>> f8e6060c
 //
 // Licensed under the Apache License, Version 2.0 (the "License");
 // you may not use this file except in compliance with the License.
